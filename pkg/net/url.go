/*
 * MinIO Cloud Storage, (C) 2018 MinIO, Inc.
 *
 * Licensed under the Apache License, Version 2.0 (the "License");
 * you may not use this file except in compliance with the License.
 * You may obtain a copy of the License at
 *
 *     http://www.apache.org/licenses/LICENSE-2.0
 *
 * Unless required by applicable law or agreed to in writing, software
 * distributed under the License is distributed on an "AS IS" BASIS,
 * WITHOUT WARRANTIES OR CONDITIONS OF ANY KIND, either express or implied.
 * See the License for the specific language governing permissions and
 * limitations under the License.
 */

package net

import (
	"context"
	"encoding/json"
	"errors"
	"fmt"
	"net"
	"net/url"
	"path"
	"strings"
)

// URL - improved JSON friendly url.URL.
type URL url.URL

// IsEmpty - checks URL is empty or not.
func (u URL) IsEmpty() bool {
	return u.String() == ""
}

// String - returns string representation of URL.
func (u URL) String() string {
	// if port number 80 and 443, remove for http and https scheme respectively
	if u.Host != "" {
		host, err := ParseHost(u.Host)
		if err != nil {
			panic(err)
		}
		switch {
		case u.Scheme == "http" && host.Port == 80:
			fallthrough
		case u.Scheme == "https" && host.Port == 443:
			u.Host = host.Name
		}
	}

	uu := url.URL(u)
	return uu.String()
}

// MarshalJSON - converts to JSON string data.
func (u URL) MarshalJSON() ([]byte, error) {
	return json.Marshal(u.String())
}

// UnmarshalJSON - parses given data into URL.
func (u *URL) UnmarshalJSON(data []byte) (err error) {
	var s string
	if err = json.Unmarshal(data, &s); err != nil {
		return err
	}

	// Allow empty string
	if s == "" {
		*u = URL{}
		return nil
	}

	var ru *URL
	if ru, err = ParseURL(s); err != nil {
		return err
	}

	*u = *ru
	return nil
}

// ParseHTTPURL - parses a string into HTTP URL, string is
// expected to be of form http:// or https://
func ParseHTTPURL(s string) (u *URL, err error) {
	u, err = ParseURL(s)
	if err != nil {
		return nil, err
	}
	switch u.Scheme {
	default:
		return nil, fmt.Errorf("unexpected scheme found %s", u.Scheme)
	case "http", "https":
		return u, nil
	}
}

// ParseURL - parses string into URL.
func ParseURL(s string) (u *URL, err error) {
	var uu *url.URL
	if uu, err = url.Parse(s); err != nil {
		return nil, err
	}

	if uu.Hostname() == "" {
		if uu.Scheme != "" {
			return nil, errors.New("scheme appears with empty host")
		}
	} else {
		portStr := uu.Port()
		if portStr == "" {
			switch uu.Scheme {
			case "http":
				portStr = "80"
			case "https":
				portStr = "443"
			}
		}
		if _, err = ParseHost(net.JoinHostPort(uu.Hostname(), portStr)); err != nil {
			return nil, err
		}
	}

	// Clean path in the URL.
	// Note: path.Clean() is used on purpose because in MS Windows filepath.Clean() converts
	// `/` into `\` ie `/foo` becomes `\foo`
	if uu.Path != "" {
		uu.Path = path.Clean(uu.Path)
	}

	// path.Clean removes the trailing '/' and converts '//' to '/'.
	if strings.HasSuffix(s, "/") && !strings.HasSuffix(uu.Path, "/") {
		uu.Path += "/"
	}

	v := URL(*uu)
	u = &v
	return u, nil
}

// IsNetworkOrHostDown - if there was a network error or if the host is down.
<<<<<<< HEAD
// expectTimeouts indicates that context timeouts are expected and does not
=======
// expectTimeouts indicates that *context* timeouts are expected and does not
>>>>>>> 96c0ce1f
// indicate a downed host. Other timeouts still returns down.
func IsNetworkOrHostDown(err error, expectTimeouts bool) bool {
	if err == nil {
		return false
	}

	if errors.Is(err, context.Canceled) {
		return false
	}
<<<<<<< HEAD
	if expectTimeouts && errors.Is(err, context.DeadlineExceeded) {
		return false
	}
	// We need to figure if the error either a timeout
	// or a non-temporary error.
	e, ok := err.(net.Error)
	if ok {
		if urlErr, ok := e.(*url.Error); ok {
			switch urlErr.Err.(type) {
			case *net.DNSError, *net.OpError, net.UnknownNetworkError:
				return true
			}
		}

=======

	if expectTimeouts && errors.Is(err, context.DeadlineExceeded) {
		return false
	}

	// We need to figure if the error either a timeout
	// or a non-temporary error.
	urlErr := &url.Error{}
	if errors.As(err, &urlErr) {
		switch urlErr.Err.(type) {
		case *net.DNSError, *net.OpError, net.UnknownNetworkError:
			return true
		}
	}

	var e net.Error
	if errors.As(err, &e) {
>>>>>>> 96c0ce1f
		if e.Timeout() {
			return true
		}

	}

<<<<<<< HEAD
	ok = false
=======
>>>>>>> 96c0ce1f
	// Fallback to other mechanisms.
	switch {
	case strings.Contains(err.Error(), "Connection closed by foreign host"):
		return true
	case strings.Contains(err.Error(), "TLS handshake timeout"):
		// If error is - tlsHandshakeTimeoutError.
		return true
	case strings.Contains(err.Error(), "i/o timeout"):
		// If error is - tcp timeoutError.
		return true
	case strings.Contains(err.Error(), "connection timed out"):
		// If err is a net.Dial timeout.
		return true
	case strings.Contains(strings.ToLower(err.Error()), "503 service unavailable"):
		// Denial errors
		return true
	}
	return false
}<|MERGE_RESOLUTION|>--- conflicted
+++ resolved
@@ -141,11 +141,7 @@
 }
 
 // IsNetworkOrHostDown - if there was a network error or if the host is down.
-<<<<<<< HEAD
-// expectTimeouts indicates that context timeouts are expected and does not
-=======
 // expectTimeouts indicates that *context* timeouts are expected and does not
->>>>>>> 96c0ce1f
 // indicate a downed host. Other timeouts still returns down.
 func IsNetworkOrHostDown(err error, expectTimeouts bool) bool {
 	if err == nil {
@@ -155,22 +151,6 @@
 	if errors.Is(err, context.Canceled) {
 		return false
 	}
-<<<<<<< HEAD
-	if expectTimeouts && errors.Is(err, context.DeadlineExceeded) {
-		return false
-	}
-	// We need to figure if the error either a timeout
-	// or a non-temporary error.
-	e, ok := err.(net.Error)
-	if ok {
-		if urlErr, ok := e.(*url.Error); ok {
-			switch urlErr.Err.(type) {
-			case *net.DNSError, *net.OpError, net.UnknownNetworkError:
-				return true
-			}
-		}
-
-=======
 
 	if expectTimeouts && errors.Is(err, context.DeadlineExceeded) {
 		return false
@@ -188,17 +168,12 @@
 
 	var e net.Error
 	if errors.As(err, &e) {
->>>>>>> 96c0ce1f
 		if e.Timeout() {
 			return true
 		}
 
 	}
 
-<<<<<<< HEAD
-	ok = false
-=======
->>>>>>> 96c0ce1f
 	// Fallback to other mechanisms.
 	switch {
 	case strings.Contains(err.Error(), "Connection closed by foreign host"):
