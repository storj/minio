--- conflicted
+++ resolved
@@ -47,13 +47,8 @@
 	KMSKeyStatusAdminAction = "admin:KMSKeyStatus"
 	// ServerInfoAdminAction - allow listing server info
 	ServerInfoAdminAction = "admin:ServerInfo"
-<<<<<<< HEAD
-	// OBDInfoAdminAction - allow obtaining cluster on-board diagnostics
-	OBDInfoAdminAction = "admin:OBDInfo"
-=======
 	// HealthInfoAdminAction - allow obtaining cluster health information
 	HealthInfoAdminAction = "admin:OBDInfo"
->>>>>>> 96c0ce1f
 	// BandwidthMonitorAction - allow monitoring bandwidth usage
 	BandwidthMonitorAction = "admin:BandwidthMonitor"
 
@@ -137,11 +132,7 @@
 	ConsoleLogAdminAction:          {},
 	KMSKeyStatusAdminAction:        {},
 	ServerInfoAdminAction:          {},
-<<<<<<< HEAD
-	OBDInfoAdminAction:             {},
-=======
 	HealthInfoAdminAction:          {},
->>>>>>> 96c0ce1f
 	BandwidthMonitorAction:         {},
 	ServerUpdateAdminAction:        {},
 	ServiceRestartAdminAction:      {},
@@ -184,11 +175,7 @@
 	StorageInfoAdminAction:         condition.NewKeySet(condition.AllSupportedAdminKeys...),
 	ServerInfoAdminAction:          condition.NewKeySet(condition.AllSupportedAdminKeys...),
 	DataUsageInfoAdminAction:       condition.NewKeySet(condition.AllSupportedAdminKeys...),
-<<<<<<< HEAD
-	OBDInfoAdminAction:             condition.NewKeySet(condition.AllSupportedAdminKeys...),
-=======
 	HealthInfoAdminAction:          condition.NewKeySet(condition.AllSupportedAdminKeys...),
->>>>>>> 96c0ce1f
 	BandwidthMonitorAction:         condition.NewKeySet(condition.AllSupportedAdminKeys...),
 	TopLocksAdminAction:            condition.NewKeySet(condition.AllSupportedAdminKeys...),
 	ProfilingAdminAction:           condition.NewKeySet(condition.AllSupportedAdminKeys...),
