--- conflicted
+++ resolved
@@ -75,11 +75,7 @@
 			Actions: NewActionSet(ProfilingAdminAction,
 				TraceAdminAction, ConsoleLogAdminAction,
 				ServerInfoAdminAction, TopLocksAdminAction,
-<<<<<<< HEAD
-				OBDInfoAdminAction, BandwidthMonitorAction),
-=======
 				HealthInfoAdminAction, BandwidthMonitorAction),
->>>>>>> 96c0ce1f
 			Resources: NewResourceSet(NewResource("*", "")),
 		},
 	},
