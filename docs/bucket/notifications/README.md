# MinIO Bucket Notification Guide [![Slack](https://slack.min.io/slack?type=svg)](https://slack.min.io)

<<<<<<< HEAD
Events occurring on objects in a bucket can be monitored using bucket event notifications. 

NOTE: gateway mode does not support bucket notifications (except NAS gateway).

Event types supported by MinIO server are

| Supported Event Types   |                                            |                                       |
| :---------------------- | ------------------------------------------ | ------------------------------------- |
| `s3:ObjectCreated:Put`                      | `s3:ObjectCreated:CompleteMultipartUpload` | `s3:ObjectAccessed:Head`               |                                  |
| `s3:ObjectCreated:Post`                     | `s3:ObjectRemoved:Delete`                  | `s3:ObjectRemoved:DeleteMarkerCreated` |                                  |
| `s3:ObjectCreated:Copy`                     | `s3:ObjectAccessed:Get`                    | `s3:ObjectAccessed:GetLegalHold`       |                                  |
| `s3:ObjectCreated:PutRetention`             | `s3:ObjectAccessed:Get`                    | `s3:ObjectCreated:PutLegalHold`        | `s3:ObjectAccessed:GetRetention` |
| `s3:Replication:OperationFailedReplication` | `s3:BucketCreated`                         | `s3:BucketRemoved`                     |                                  |
=======
Events occurring on objects in a bucket can be monitored using bucket event notifications.

> NOTE: Gateway mode does not support bucket notifications (except NAS gateway).

Various event types supported by MinIO server are

| Supported Object Event Types     |                                            |                                        |
| :----------------------          | ------------------------------------------ | -------------------------------------  |
| `s3:ObjectCreated:Put`           | `s3:ObjectCreated:CompleteMultipartUpload` | `s3:ObjectAccessed:Head`               |
| `s3:ObjectCreated:Post`          | `s3:ObjectRemoved:Delete`                  | `s3:ObjectRemoved:DeleteMarkerCreated` |
| `s3:ObjectCreated:Copy`          | `s3:ObjectAccessed:Get`                    |                                        |
| `s3:ObjectCreated:PutRetention`  | `s3:ObjectCreated:PutLegalHold`            |                                        |
| `s3:ObjectAccessed:GetRetention` | `s3:ObjectAccessed:GetLegalHold`           |                                        |

| Supported Replication Event Types                  |
| :------------                                      |
| `s3:Replication:OperationFailedReplication`        |
| `s3:Replication:OperationCompletedReplication`     |
| `s3:Replication:OperationNotTracked`               |
| `s3:Replication:OperationMissedThreshold`          |
| `s3:Replication:OperationReplicatedAfterThreshold` |

| Supported ILM Transition Event Types |
| :-----                               |
| `s3:ObjectRestore:Post`              |
| `s3:ObjectRestore:Completed`         |

| Supported Global Event Types (Only supported through ListenNotification API) |
| :-----                                                                       |
| `s3:BucketCreated`                                                           |
| `s3:BucketRemoved`                                                           |
>>>>>>> 96c0ce1f


Use client tools like `mc` to set and listen for event notifications using the [`event` sub-command](https://docs.min.io/docs/minio-client-complete-guide#events). MinIO SDK's [`BucketNotification` APIs](https://docs.min.io/docs/golang-client-api-reference#SetBucketNotification) can also be used. The notification message MinIO sends to publish an event is a JSON message with the following [structure](https://docs.aws.amazon.com/AmazonS3/latest/dev/notification-content-structure.html).

Bucket events can be published to the following targets:

| Supported Notification Targets    |                             |                                 |
| :-------------------------------- | --------------------------- | ------------------------------- |
| [`AMQP`](#AMQP)                   | [`Redis`](#Redis)           | [`MySQL`](#MySQL)               |
| [`MQTT`](#MQTT)                   | [`NATS`](#NATS)             | [`Apache Kafka`](#apache-kafka) |
| [`Elasticsearch`](#Elasticsearch) | [`PostgreSQL`](#PostgreSQL) | [`Webhooks`](#webhooks)         |
| [`NSQ`](#NSQ)                     |                             |                                 |

## Prerequisites

- Install and configure MinIO Server from [here](https://docs.min.io/docs/minio-quickstart-guide).
- Install and configure MinIO Client from [here](https://docs.min.io/docs/minio-client-quickstart-guide).

```
$ mc admin config get myminio | grep notify
notify_webhook        publish bucket notifications to webhook endpoints
notify_amqp           publish bucket notifications to AMQP endpoints
notify_kafka          publish bucket notifications to Kafka endpoints
notify_mqtt           publish bucket notifications to MQTT endpoints
notify_nats           publish bucket notifications to NATS endpoints
notify_nsq            publish bucket notifications to NSQ endpoints
notify_mysql          publish bucket notifications to MySQL databases
notify_postgres       publish bucket notifications to Postgres databases
notify_elasticsearch  publish bucket notifications to Elasticsearch endpoints
notify_redis          publish bucket notifications to Redis datastores
```

> NOTE:
> - '\*' at the end of arg means its mandatory.
> - '\*' at the end of the values, means its the default value for the arg.
> - When configured using environment variables, the `:name` can be specified using this format `MINIO_NOTIFY_WEBHOOK_ENABLE_<name>`.

<a name="AMQP"></a>

## Publish MinIO events via AMQP

Install RabbitMQ from [here](https://www.rabbitmq.com/).

### Step 1: Add AMQP endpoint to MinIO

The AMQP configuration is located under the sub-system `notify_amqp` top-level key. Create a configuration key-value pair here for your AMQP instance. The key is a name for your AMQP endpoint, and the value is a collection of key-value parameters described in the table below.

```
KEY:
notify_amqp[:name]  publish bucket notifications to AMQP endpoints

ARGS:
url*           (url)       AMQP server endpoint e.g. `amqp://myuser:mypassword@localhost:5672`
exchange       (string)    name of the AMQP exchange
exchange_type  (string)    AMQP exchange type
routing_key    (string)    routing key for publishing
mandatory      (on|off)    quietly ignore undelivered messages when set to 'off', default is 'on'
durable        (on|off)    persist queue across broker restarts when set to 'on', default is 'off'
no_wait        (on|off)    non-blocking message delivery when set to 'on', default is 'off'
internal       (on|off)    set to 'on' for exchange to be not used directly by publishers, but only when bound to other exchanges
auto_deleted   (on|off)    auto delete queue when set to 'on', when there are no consumers
delivery_mode  (number)    set to '1' for non-persistent or '2' for persistent queue
queue_dir      (path)      staging dir for undelivered messages e.g. '/home/events'
queue_limit    (number)    maximum limit for undelivered messages, defaults to '100000'
comment        (sentence)  optionally add a comment to this setting
```

Or environment variables

```
KEY:
notify_amqp[:name]  publish bucket notifications to AMQP endpoints

ARGS:
MINIO_NOTIFY_AMQP_ENABLE*        (on|off)    enable notify_amqp target, default is 'off'
MINIO_NOTIFY_AMQP_URL*           (url)       AMQP server endpoint e.g. `amqp://myuser:mypassword@localhost:5672`
MINIO_NOTIFY_AMQP_EXCHANGE       (string)    name of the AMQP exchange
MINIO_NOTIFY_AMQP_EXCHANGE_TYPE  (string)    AMQP exchange type
MINIO_NOTIFY_AMQP_ROUTING_KEY    (string)    routing key for publishing
MINIO_NOTIFY_AMQP_MANDATORY      (on|off)    quietly ignore undelivered messages when set to 'off', default is 'on'
MINIO_NOTIFY_AMQP_DURABLE        (on|off)    persist queue across broker restarts when set to 'on', default is 'off'
MINIO_NOTIFY_AMQP_NO_WAIT        (on|off)    non-blocking message delivery when set to 'on', default is 'off'
MINIO_NOTIFY_AMQP_INTERNAL       (on|off)    set to 'on' for exchange to be not used directly by publishers, but only when bound to other exchanges
MINIO_NOTIFY_AMQP_AUTO_DELETED   (on|off)    auto delete queue when set to 'on', when there are no consumers
MINIO_NOTIFY_AMQP_DELIVERY_MODE  (number)    set to '1' for non-persistent or '2' for persistent queue
MINIO_NOTIFY_AMQP_QUEUE_DIR      (path)      staging dir for undelivered messages e.g. '/home/events'
MINIO_NOTIFY_AMQP_QUEUE_LIMIT    (number)    maximum limit for undelivered messages, defaults to '100000'
MINIO_NOTIFY_AMQP_COMMENT        (sentence)  optionally add a comment to this setting
```

MinIO supports persistent event store. The persistent store will backup events when the AMQP broker goes offline and replays it when the broker comes back online. The event store can be configured by setting the directory path in `queue_dir` field and the maximum limit of events in the queue_dir in `queue_limit` field. For eg, the `queue_dir` can be `/home/events` and `queue_limit` can be `1000`. By default, the `queue_limit` is set to 100000.

To update the configuration, use `mc admin config get notify_amqp` command to get the current configuration for `notify_amqp`.

```sh
$ mc admin config get myminio/ notify_amqp
notify_amqp:1 delivery_mode="0" exchange_type="" no_wait="off" queue_dir="" queue_limit="0"  url="" auto_deleted="off" durable="off" exchange="" internal="off" mandatory="off" routing_key=""
```

Use `mc admin config set` command to update the configuration for the deployment.Restart the MinIO server to put the changes into effect. The server will print a line like `SQS ARNs: arn:minio:sqs::1:amqp` at start-up if there were no errors.

An example configuration for RabbitMQ is shown below:

```sh
$ mc admin config set myminio/ notify_amqp:1 exchange="bucketevents" exchange_type="fanout" mandatory="false" no_wait="false"  url="amqp://myuser:mypassword@localhost:5672" auto_deleted="false" delivery_mode="0" durable="false" internal="false" routing_key="bucketlogs"
```

MinIO supports all the exchanges available in [RabbitMQ](https://www.rabbitmq.com/). For this setup, we are using `fanout` exchange.

Note that, you can add as many AMQP server endpoint configurations as needed by providing an identifier (like "1" in the example above) for the AMQP instance and an object of per-server configuration parameters.

### Step 2: Enable bucket notification using MinIO client

We will enable bucket event notification to trigger whenever a JPEG image is uploaded or deleted `images` bucket on `myminio` server. Here ARN value is `arn:minio:sqs::1:amqp`. To understand more about ARN please follow [AWS ARN](http://docs.aws.amazon.com/general/latest/gr/aws-arns-and-namespaces.html) documentation.

```
mc mb myminio/images
mc event add myminio/images arn:minio:sqs::1:amqp --suffix .jpg
mc event list myminio/images
arn:minio:sqs::1:amqp s3:ObjectCreated:*,s3:ObjectRemoved:* Filter: suffix=”.jpg”
```

### Step 3: Test on RabbitMQ

The python program below waits on the queue exchange `bucketevents` and prints event notifications on the console. We use [Pika Python Client](https://www.rabbitmq.com/tutorials/tutorial-three-python.html) library to do this.

```py
#!/usr/bin/env python
import pika

connection = pika.BlockingConnection(pika.ConnectionParameters(
        host='localhost'))
channel = connection.channel()

channel.exchange_declare(exchange='bucketevents',
                         exchange_type='fanout')

result = channel.queue_declare(exclusive=False)
queue_name = result.method.queue

channel.queue_bind(exchange='bucketevents',
                   queue=queue_name)

print(' [*] Waiting for logs. To exit press CTRL+C')

def callback(ch, method, properties, body):
    print(" [x] %r" % body)

channel.basic_consume(callback,
                      queue=queue_name,
                      no_ack=False)

channel.start_consuming()
```

Execute this example python program to watch for RabbitMQ events on the console.

```py
python rabbit.py
```

Open another terminal and upload a JPEG image into `images` bucket.

```
mc cp myphoto.jpg myminio/images
```

You should receive the following event notification via RabbitMQ once the upload completes.

```py
python rabbit.py
'{"Records":[{"eventVersion":"2.0","eventSource":"aws:s3","awsRegion":"","eventTime":"2016–09–08T22:34:38.226Z","eventName":"s3:ObjectCreated:Put","userIdentity":{"principalId":"minio"},"requestParameters":{"sourceIPAddress":"10.1.10.150:44576"},"responseElements":{},"s3":{"s3SchemaVersion":"1.0","configurationId":"Config","bucket":{"name":"images","ownerIdentity":{"principalId":"minio"},"arn":"arn:aws:s3:::images"},"object":{"key":"myphoto.jpg","size":200436,"sequencer":"147279EAF9F40933"}}}],"level":"info","msg":"","time":"2016–09–08T15:34:38–07:00"}'
```

<a name="MQTT"></a>

## Publish MinIO events MQTT

Install an MQTT Broker from [here](https://mosquitto.org/).

### Step 1: Add MQTT endpoint to MinIO

The MQTT configuration is located as `notify_mqtt` key. Create a configuration key-value pair here for your MQTT instance. The key is a name for your MQTT endpoint, and the value is a collection of key-value parameters described in the table below.

```
KEY:
notify_mqtt[:name]  publish bucket notifications to MQTT endpoints

ARGS:
broker*              (uri)       MQTT server endpoint e.g. `tcp://localhost:1883`
topic*               (string)    name of the MQTT topic to publish
username             (string)    MQTT username
password             (string)    MQTT password
qos                  (number)    set the quality of service priority, defaults to '0'
keep_alive_interval  (duration)  keep-alive interval for MQTT connections in s,m,h,d
reconnect_interval   (duration)  reconnect interval for MQTT connections in s,m,h,d
queue_dir            (path)      staging dir for undelivered messages e.g. '/home/events'
queue_limit          (number)    maximum limit for undelivered messages, defaults to '100000'
comment              (sentence)  optionally add a comment to this setting
```

or environment variables

```
KEY:
notify_mqtt[:name]  publish bucket notifications to MQTT endpoints

ARGS:
MINIO_NOTIFY_MQTT_ENABLE*              (on|off)    enable notify_mqtt target, default is 'off'
MINIO_NOTIFY_MQTT_BROKER*              (uri)       MQTT server endpoint e.g. `tcp://localhost:1883`
MINIO_NOTIFY_MQTT_TOPIC*               (string)    name of the MQTT topic to publish
MINIO_NOTIFY_MQTT_USERNAME             (string)    MQTT username
MINIO_NOTIFY_MQTT_PASSWORD             (string)    MQTT password
MINIO_NOTIFY_MQTT_QOS                  (number)    set the quality of service priority, defaults to '0'
MINIO_NOTIFY_MQTT_KEEP_ALIVE_INTERVAL  (duration)  keep-alive interval for MQTT connections in s,m,h,d
MINIO_NOTIFY_MQTT_RECONNECT_INTERVAL   (duration)  reconnect interval for MQTT connections in s,m,h,d
MINIO_NOTIFY_MQTT_QUEUE_DIR            (path)      staging dir for undelivered messages e.g. '/home/events'
MINIO_NOTIFY_MQTT_QUEUE_LIMIT          (number)    maximum limit for undelivered messages, defaults to '100000'
MINIO_NOTIFY_MQTT_COMMENT              (sentence)  optionally add a comment to this setting
```

MinIO supports persistent event store. The persistent store will backup events when the MQTT broker goes offline and replays it when the broker comes back online. The event store can be configured by setting the directory path in `queue_dir` field and the maximum limit of events in the queue_dir in `queue_limit` field. For eg, the `queue_dir` can be `/home/events` and `queue_limit` can be `1000`. By default, the `queue_limit` is set to 100000.

To update the configuration, use `mc admin config get` command to get the current configuration.

```sh
$ mc admin config get myminio/ notify_mqtt
notify_mqtt:1 broker="" password="" queue_dir="" queue_limit="0" reconnect_interval="0s"  keep_alive_interval="0s" qos="0" topic="" username=""
```

Use `mc admin config set` command to update the configuration for the deployment. Restart the MinIO server to put the changes into effect. The server will print a line like `SQS ARNs: arn:minio:sqs::1:mqtt` at start-up if there were no errors.

```sh
$ mc admin config set myminio notify_mqtt:1 broker="tcp://localhost:1883" password="" queue_dir="" queue_limit="0" reconnect_interval="0s"  keep_alive_interval="0s" qos="1" topic="minio" username=""
```

MinIO supports any MQTT server that supports MQTT 3.1 or 3.1.1 and can connect to them over TCP, TLS, or a Websocket connection using `tcp://`, `tls://`, or `ws://` respectively as the scheme for the broker url. See the [Go Client](http://www.eclipse.org/paho/clients/golang/) documentation for more information.

Note that, you can add as many MQTT server endpoint configurations as needed by providing an identifier (like "1" in the example above) for the MQTT instance and an object of per-server configuration parameters.

### Step 2: Enable bucket notification using MinIO client

We will enable bucket event notification to trigger whenever a JPEG image is uploaded or deleted `images` bucket on `myminio` server. Here ARN value is `arn:minio:sqs::1:mqtt`.

```
mc mb myminio/images
mc event add  myminio/images arn:minio:sqs::1:mqtt --suffix .jpg
mc event list myminio/images
arn:minio:sqs::1:amqp s3:ObjectCreated:*,s3:ObjectRemoved:* Filter: suffix=”.jpg”
```

### Step 3: Test on MQTT

The python program below waits on mqtt topic `/minio` and prints event notifications on the console. We use [paho-mqtt](https://pypi.python.org/pypi/paho-mqtt/) library to do this.

```py
#!/usr/bin/env python3
from __future__ import print_function
import paho.mqtt.client as mqtt

# This is the Subscriber

def on_connect(client, userdata, flags, rc):
  print("Connected with result code "+str(rc))
  # qos level is set to 1
  client.subscribe("minio", 1)

def on_message(client, userdata, msg):
    print(msg.payload)

# client_id is a randomly generated unique ID for the mqtt broker to identify the connection.
client = mqtt.Client(client_id="myclientid",clean_session=False)

client.on_connect = on_connect
client.on_message = on_message

client.connect("localhost",1883,60)
client.loop_forever()
```

Execute this example python program to watch for MQTT events on the console.

```py
python mqtt.py
```

Open another terminal and upload a JPEG image into `images` bucket.

```
mc cp myphoto.jpg myminio/images
```

You should receive the following event notification via MQTT once the upload completes.

```py
python mqtt.py
{“Records”:[{“eventVersion”:”2.0",”eventSource”:”aws:s3",”awsRegion”:”",”eventTime”:”2016–09–08T22:34:38.226Z”,”eventName”:”s3:ObjectCreated:Put”,”userIdentity”:{“principalId”:”minio”},”requestParameters”:{“sourceIPAddress”:”10.1.10.150:44576"},”responseElements”:{},”s3":{“s3SchemaVersion”:”1.0",”configurationId”:”Config”,”bucket”:{“name”:”images”,”ownerIdentity”:{“principalId”:”minio”},”arn”:”arn:aws:s3:::images”},”object”:{“key”:”myphoto.jpg”,”size”:200436,”sequencer”:”147279EAF9F40933"}}}],”level”:”info”,”msg”:””,”time”:”2016–09–08T15:34:38–07:00"}
```

<a name="Elasticsearch"></a>

## Publish MinIO events via Elasticsearch

Install [Elasticsearch](https://www.elastic.co/downloads/elasticsearch) server.

This notification target supports two formats: _namespace_ and _access_.

When the _namespace_ format is used, MinIO synchronizes objects in the bucket with documents in the index. For each event in the MinIO, the server creates a document with the bucket and object name from the event as the document ID. Other details of the event are stored in the body of the document. Thus if an existing object is over-written in MinIO, the corresponding document in the Elasticsearch index is updated. If an object is deleted, the corresponding document is deleted from the index.

When the _access_ format is used, MinIO appends events as documents in an Elasticsearch index. For each event, a document with the event details, with the timestamp of document set to the event's timestamp is appended to an index. The ID of the documented is randomly generated by Elasticsearch. No documents are deleted or modified in this format.

The steps below show how to use this notification target in `namespace` format. The other format is very similar and is omitted for brevity.

### Step 1: Ensure minimum requirements are met

MinIO requires a 5.x series version of Elasticsearch. This is the latest major release series. Elasticsearch provides version upgrade migration guidelines [here](https://www.elastic.co/guide/en/elasticsearch/reference/current/setup-upgrade.html).

### Step 2: Add Elasticsearch endpoint to MinIO

The Elasticsearch configuration is located in the `notify_elasticsearch` key. Create a configuration key-value pair here for your Elasticsearch instance. The key is a name for your Elasticsearch endpoint, and the value is a collection of key-value parameters described in the table below.

```
KEY:
notify_elasticsearch[:name]  publish bucket notifications to Elasticsearch endpoints

ARGS:
url*         (url)                Elasticsearch server's address, with optional authentication info
index*       (string)             Elasticsearch index to store/update events, index is auto-created
format*      (namespace*|access)  'namespace' reflects current bucket/object list and 'access' reflects a journal of object operations, defaults to 'namespace'
queue_dir    (path)               staging dir for undelivered messages e.g. '/home/events'
queue_limit  (number)             maximum limit for undelivered messages, defaults to '100000'
username     (string)             username for Elasticsearch basic-auth
password     (string)             password for Elasticsearch basic-auth
comment      (sentence)           optionally add a comment to this setting
```

or environment variables

```
KEY:
notify_elasticsearch[:name]  publish bucket notifications to Elasticsearch endpoints

ARGS:
MINIO_NOTIFY_ELASTICSEARCH_ENABLE*      (on|off)             enable notify_elasticsearch target, default is 'off'
MINIO_NOTIFY_ELASTICSEARCH_URL*         (url)                Elasticsearch server's address, with optional authentication info
MINIO_NOTIFY_ELASTICSEARCH_INDEX*       (string)             Elasticsearch index to store/update events, index is auto-created
MINIO_NOTIFY_ELASTICSEARCH_FORMAT*      (namespace*|access)  'namespace' reflects current bucket/object list and 'access' reflects a journal of object operations, defaults to 'namespace'
MINIO_NOTIFY_ELASTICSEARCH_QUEUE_DIR    (path)               staging dir for undelivered messages e.g. '/home/events'
MINIO_NOTIFY_ELASTICSEARCH_QUEUE_LIMIT  (number)             maximum limit for undelivered messages, defaults to '100000'
MINIO_NOTIFY_ELASTICSEARCH_USERNAME     (string)             username for Elasticsearch basic-auth
MINIO_NOTIFY_ELASTICSEARCH_PASSWORD     (string)             password for Elasticsearch basic-auth
MINIO_NOTIFY_ELASTICSEARCH_COMMENT      (sentence)           optionally add a comment to this setting
```

For example: `http://localhost:9200` or with authentication info `http://elastic:MagicWord@127.0.0.1:9200`.

MinIO supports persistent event store. The persistent store will backup events when the Elasticsearch broker goes offline and replays it when the broker comes back online. The event store can be configured by setting the directory path in `queue_dir` field and the maximum limit of events in the queue_dir in `queue_limit` field. For eg, the `queue_dir` can be `/home/events` and `queue_limit` can be `1000`. By default, the `queue_limit` is set to 100000.

If Elasticsearch has authentication enabled, the credentials can be supplied to MinIO via the `url` parameter formatted as `PROTO://USERNAME:PASSWORD@ELASTICSEARCH_HOST:PORT`.

To update the configuration, use `mc admin config get` command to get the current configuration.

```sh
$ mc admin config get myminio/ notify_elasticsearch
notify_elasticsearch:1 queue_limit="0"  url="" format="namespace" index="" queue_dir=""
```

Use `mc admin config set` command to update the configuration for the deployment. Restart the MinIO server to put the changes into effect. The server will print a line like `SQS ARNs: arn:minio:sqs::1:elasticsearch` at start-up if there were no errors.

```sh
$ mc admin config set myminio notify_elasticsearch:1 queue_limit="0"  url="http://127.0.0.1:9200" format="namespace" index="minio_events" queue_dir="" username="" password=""
```

Note that, you can add as many Elasticsearch server endpoint configurations as needed by providing an identifier (like "1" in the example above) for the Elasticsearch instance and an object of per-server configuration parameters.

### Step 3: Enable bucket notification using MinIO client

We will now enable bucket event notifications on a bucket named `images`. Whenever a JPEG image is created/overwritten, a new document is added or an existing document is updated in the Elasticsearch index configured above. When an existing object is deleted, the corresponding document is deleted from the index. Thus, the rows in the Elasticsearch index, reflect the `.jpg` objects in the `images` bucket.

To configure this bucket notification, we need the ARN printed by MinIO in the previous step. Additional information about ARN is available [here](http://docs.aws.amazon.com/general/latest/gr/aws-arns-and-namespaces.html).

With the `mc` tool, the configuration is very simple to add. Let us say that the MinIO server is aliased as `myminio` in our mc configuration. Execute the following:

```
mc mb myminio/images
mc event add  myminio/images arn:minio:sqs::1:elasticsearch --suffix .jpg
mc event list myminio/images
arn:minio:sqs::1:elasticsearch s3:ObjectCreated:*,s3:ObjectRemoved:* Filter: suffix=”.jpg”
```

### Step 4: Test on Elasticsearch

Upload a JPEG image into `images` bucket.

```
mc cp myphoto.jpg myminio/images
```

Use curl to view contents of `minio_events` index.

```
$ curl  "http://localhost:9200/minio_events/_search?pretty=true"
{
  "took" : 40,
  "timed_out" : false,
  "_shards" : {
    "total" : 5,
    "successful" : 5,
    "failed" : 0
  },
  "hits" : {
    "total" : 1,
    "max_score" : 1.0,
    "hits" : [
      {
        "_index" : "minio_events",
        "_type" : "event",
        "_id" : "images/myphoto.jpg",
        "_score" : 1.0,
        "_source" : {
          "Records" : [
            {
              "eventVersion" : "2.0",
              "eventSource" : "minio:s3",
              "awsRegion" : "",
              "eventTime" : "2017-03-30T08:00:41Z",
              "eventName" : "s3:ObjectCreated:Put",
              "userIdentity" : {
                "principalId" : "minio"
              },
              "requestParameters" : {
                "sourceIPAddress" : "127.0.0.1:38062"
              },
              "responseElements" : {
                "x-amz-request-id" : "14B09A09703FC47B",
                "x-minio-origin-endpoint" : "http://192.168.86.115:9000"
              },
              "s3" : {
                "s3SchemaVersion" : "1.0",
                "configurationId" : "Config",
                "bucket" : {
                  "name" : "images",
                  "ownerIdentity" : {
                    "principalId" : "minio"
                  },
                  "arn" : "arn:aws:s3:::images"
                },
                "object" : {
                  "key" : "myphoto.jpg",
                  "size" : 6474,
                  "eTag" : "a3410f4f8788b510d6f19c5067e60a90",
                  "sequencer" : "14B09A09703FC47B"
                }
              },
              "source" : {
                "host" : "127.0.0.1",
                "port" : "38062",
                "userAgent" : "MinIO (linux; amd64) minio-go/2.0.3 mc/2017-02-15T17:57:25Z"
              }
            }
          ]
        }
      }
    ]
  }
}
```

This output shows that a document has been created for the event in Elasticsearch.

Here we see that the document ID is the bucket and object name. In case `access` format was used, the document ID would be automatically generated by Elasticsearch.

<a name="Redis"></a>

## Publish MinIO events via Redis

Install [Redis](http://redis.io/download) server. For illustrative purposes, we have set the database password as "yoursecret".

This notification target supports two formats: _namespace_ and _access_.

When the _namespace_ format is used, MinIO synchronizes objects in the bucket with entries in a hash. For each entry, the key is formatted as "bucketName/objectName" for an object that exists in the bucket, and the value is the JSON-encoded event data about the operation that created/replaced the object in MinIO. When objects are updated or deleted, the corresponding entry in the hash is also updated or deleted.

When the _access_ format is used, MinIO appends events to a list using [RPUSH](https://redis.io/commands/rpush). Each item in the list is a JSON encoded list with two items, where the first item is a timestamp string, and the second item is a JSON object containing event data about the operation that happened in the bucket. No entries appended to the list are updated or deleted by MinIO in this format.

The steps below show how to use this notification target in `namespace` and `access` format.

### Step 1: Add Redis endpoint to MinIO

The MinIO server configuration file is stored on the backend in json format.The Redis configuration is located in the `redis` key under the `notify` top-level key. Create a configuration key-value pair here for your Redis instance. The key is a name for your Redis endpoint, and the value is a collection of key-value parameters described in the table below.

```
KEY:
notify_redis[:name]  publish bucket notifications to Redis datastores

ARGS:
address*     (address)            Redis server's address. For example: `localhost:6379`
key*         (string)             Redis key to store/update events, key is auto-created
format*      (namespace*|access)  'namespace' reflects current bucket/object list and 'access' reflects a journal of object operations, defaults to 'namespace'
password     (string)             Redis server password
queue_dir    (path)               staging dir for undelivered messages e.g. '/home/events'
queue_limit  (number)             maximum limit for undelivered messages, defaults to '100000'
comment      (sentence)           optionally add a comment to this setting
```

or environment variables

```
KEY:
notify_redis[:name]  publish bucket notifications to Redis datastores

ARGS:
MINIO_NOTIFY_REDIS_ENABLE*      (on|off)             enable notify_redis target, default is 'off'
MINIO_NOTIFY_REDIS_KEY*         (string)             Redis key to store/update events, key is auto-created
MINIO_NOTIFY_REDIS_FORMAT*      (namespace*|access)  'namespace' reflects current bucket/object list and 'access' reflects a journal of object operations, defaults to 'namespace'
MINIO_NOTIFY_REDIS_PASSWORD     (string)             Redis server password
MINIO_NOTIFY_REDIS_QUEUE_DIR    (path)               staging dir for undelivered messages e.g. '/home/events'
MINIO_NOTIFY_REDIS_QUEUE_LIMIT  (number)             maximum limit for undelivered messages, defaults to '100000'
MINIO_NOTIFY_REDIS_COMMENT      (sentence)           optionally add a comment to this setting
```

MinIO supports persistent event store. The persistent store will backup events when the Redis broker goes offline and replays it when the broker comes back online. The event store can be configured by setting the directory path in `queue_dir` field and the maximum limit of events in the queue_dir in `queue_limit` field. For eg, the `queue_dir` can be `/home/events` and `queue_limit` can be `1000`. By default, the `queue_limit` is set to 100000.

To update the configuration, use `mc admin config get` command to get the current configuration.

```sh
$ mc admin config get myminio/ notify_redis
notify_redis:1 address="" format="namespace" key="" password="" queue_dir="" queue_limit="0"
```

Use `mc admin config set` command to update the configuration for the deployment.Restart the MinIO server to put the changes into effect. The server will print a line like `SQS ARNs: arn:minio:sqs::1:redis` at start-up if there were no errors.

```sh
$ mc admin config set myminio/ notify_redis:1 address="127.0.0.1:6379" format="namespace" key="bucketevents" password="yoursecret" queue_dir="" queue_limit="0"
```

Note that, you can add as many Redis server endpoint configurations as needed by providing an identifier (like "1" in the example above) for the Redis instance and an object of per-server configuration parameters.

### Step 2: Enable bucket notification using MinIO client

We will now enable bucket event notifications on a bucket named `images`. Whenever a JPEG image is created/overwritten, a new key is added or an existing key is updated in the Redis hash configured above. When an existing object is deleted, the corresponding key is deleted from the Redis hash. Thus, the rows in the Redis hash, reflect the `.jpg` objects in the `images` bucket.

To configure this bucket notification, we need the ARN printed by MinIO in the previous step. Additional information about ARN is available [here](http://docs.aws.amazon.com/general/latest/gr/aws-arns-and-namespaces.html).

With the `mc` tool, the configuration is very simple to add. Let us say that the MinIO server is aliased as `myminio` in our mc configuration. Execute the following:

```
mc mb myminio/images
mc event add myminio/images arn:minio:sqs::1:redis --suffix .jpg
mc event list myminio/images
arn:minio:sqs::1:redis s3:ObjectCreated:*,s3:ObjectRemoved:* Filter: suffix=”.jpg”
```

### Step 3: Test on Redis

Start the `redis-cli` Redis client program to inspect the contents in Redis. Run the `monitor` Redis command. This prints each operation performed on Redis as it occurs.

```
redis-cli -a yoursecret
127.0.0.1:6379> monitor
OK
```

Open another terminal and upload a JPEG image into `images` bucket.

```
mc cp myphoto.jpg myminio/images
```

In the previous terminal, you will now see the operation that MinIO performs on Redis:

```
127.0.0.1:6379> monitor
OK
1490686879.650649 [0 172.17.0.1:44710] "PING"
1490686879.651061 [0 172.17.0.1:44710] "HSET" "minio_events" "images/myphoto.jpg" "{\"Records\":[{\"eventVersion\":\"2.0\",\"eventSource\":\"minio:s3\",\"awsRegion\":\"\",\"eventTime\":\"2017-03-28T07:41:19Z\",\"eventName\":\"s3:ObjectCreated:Put\",\"userIdentity\":{\"principalId\":\"minio\"},\"requestParameters\":{\"sourceIPAddress\":\"127.0.0.1:52234\"},\"responseElements\":{\"x-amz-request-id\":\"14AFFBD1ACE5F632\",\"x-minio-origin-endpoint\":\"http://192.168.86.115:9000\"},\"s3\":{\"s3SchemaVersion\":\"1.0\",\"configurationId\":\"Config\",\"bucket\":{\"name\":\"images\",\"ownerIdentity\":{\"principalId\":\"minio\"},\"arn\":\"arn:aws:s3:::images\"},\"object\":{\"key\":\"myphoto.jpg\",\"size\":2586,\"eTag\":\"5d284463f9da279f060f0ea4d11af098\",\"sequencer\":\"14AFFBD1ACE5F632\"}},\"source\":{\"host\":\"127.0.0.1\",\"port\":\"52234\",\"userAgent\":\"MinIO (linux; amd64) minio-go/2.0.3 mc/2017-02-15T17:57:25Z\"}}]}"
```

Here we see that MinIO performed `HSET` on `minio_events` key.

In case, `access` format was used, then `minio_events` would be a list, and the MinIO server would have performed an `RPUSH` to append to the list. A consumer of this list would ideally use `BLPOP` to remove list items from the left-end of the list.

<a name="NATS"></a>

## Publish MinIO events via NATS

Install NATS from [here](http://nats.io/).

### Step 1: Add NATS endpoint to MinIO

MinIO supports persistent event store. The persistent store will backup events when the NATS broker goes offline and replays it when the broker comes back online. The event store can be configured by setting the directory path in `queue_dir` field and the maximum limit of events in the queue_dir in `queue_limit` field. For eg, the `queue_dir` can be `/home/events` and `queue_limit` can be `1000`. By default, the `queue_limit` is set to 100000.

```
KEY:
notify_nats[:name]  publish bucket notifications to NATS endpoints

ARGS:
address*                          (address)   NATS server address e.g. '0.0.0.0:4222'
subject*                          (string)    NATS subscription subject
username                          (string)    NATS username
password                          (string)    NATS password
token                             (string)    NATS token
tls                               (on|off)    set to 'on' to enable TLS
tls_skip_verify                   (on|off)    trust server TLS without verification, defaults to "on" (verify)
ping_interval                     (duration)  client ping commands interval in s,m,h,d. Disabled by default
streaming                         (on|off)    set to 'on', to use streaming NATS server
streaming_async                   (on|off)    set to 'on', to enable asynchronous publish
streaming_max_pub_acks_in_flight  (number)    number of messages to publish without waiting for ACKs
streaming_cluster_id              (string)    unique ID for NATS streaming cluster
cert_authority                    (string)    path to certificate chain of the target NATS server
client_cert                       (string)    client cert for NATS mTLS auth
client_key                        (string)    client cert key for NATS mTLS auth
queue_dir                         (path)      staging dir for undelivered messages e.g. '/home/events'
queue_limit                       (number)    maximum limit for undelivered messages, defaults to '100000'
comment                           (sentence)  optionally add a comment to this setting
```

or environment variables
```
KEY:
notify_nats[:name]  publish bucket notifications to NATS endpoints

ARGS:
MINIO_NOTIFY_NATS_ENABLE*                           (on|off)    enable notify_nats target, default is 'off'
MINIO_NOTIFY_NATS_ADDRESS*                          (address)   NATS server address e.g. '0.0.0.0:4222'
MINIO_NOTIFY_NATS_SUBJECT*                          (string)    NATS subscription subject
MINIO_NOTIFY_NATS_USERNAME                          (string)    NATS username
MINIO_NOTIFY_NATS_PASSWORD                          (string)    NATS password
MINIO_NOTIFY_NATS_TOKEN                             (string)    NATS token
MINIO_NOTIFY_NATS_TLS                               (on|off)    set to 'on' to enable TLS
MINIO_NOTIFY_NATS_TLS_SKIP_VERIFY                   (on|off)    trust server TLS without verification, defaults to "on" (verify)
MINIO_NOTIFY_NATS_PING_INTERVAL                     (duration)  client ping commands interval in s,m,h,d. Disabled by default
MINIO_NOTIFY_NATS_STREAMING                         (on|off)    set to 'on', to use streaming NATS server
MINIO_NOTIFY_NATS_STREAMING_ASYNC                   (on|off)    set to 'on', to enable asynchronous publish
MINIO_NOTIFY_NATS_STREAMING_MAX_PUB_ACKS_IN_FLIGHT  (number)    number of messages to publish without waiting for ACKs
MINIO_NOTIFY_NATS_STREAMING_CLUSTER_ID              (string)    unique ID for NATS streaming cluster
MINIO_NOTIFY_NATS_CERT_AUTHORITY                    (string)    path to certificate chain of the target NATS server
MINIO_NOTIFY_NATS_CLIENT_CERT                       (string)    client cert for NATS mTLS auth
MINIO_NOTIFY_NATS_CLIENT_KEY                        (string)    client cert key for NATS mTLS auth
MINIO_NOTIFY_NATS_QUEUE_DIR                         (path)      staging dir for undelivered messages e.g. '/home/events'
MINIO_NOTIFY_NATS_QUEUE_LIMIT                       (number)    maximum limit for undelivered messages, defaults to '100000'
MINIO_NOTIFY_NATS_COMMENT                           (sentence)  optionally add a comment to this setting
```

To update the configuration, use `mc admin config get` command to get the current configuration file for the minio deployment.

```sh
$ mc admin config get myminio/ notify_nats
notify_nats:1 password="yoursecret" streaming_max_pub_acks_in_flight="10" subject="" address="0.0.0.0:4222"  token="" username="yourusername" ping_interval="0" queue_limit="0" tls="off" tls_skip_verify="off" streaming_async="on" queue_dir="" streaming_cluster_id="test-cluster" streaming_enable="on"
```

Use `mc admin config set` command to update the configuration for the deployment.Restart MinIO server to reflect config changes. `bucketevents` is the subject used by NATS in this example.

```sh
$ mc admin config set myminio notify_nats:1 password="yoursecret" streaming_max_pub_acks_in_flight="10" subject="" address="0.0.0.0:4222"  token="" username="yourusername" ping_interval="0" queue_limit="0" tls="off" streaming_async="on" queue_dir="" streaming_cluster_id="test-cluster" streaming_enable="on"
```

MinIO server also supports [NATS Streaming mode](http://nats.io/documentation/streaming/nats-streaming-intro/) that offers additional functionality like `At-least-once-delivery`, and `Publisher rate limiting`. To configure MinIO server to send notifications to NATS Streaming server, update the MinIO server configuration file as follows:

Read more about sections `cluster_id`, `client_id` on [NATS documentation](https://github.com/nats-io/nats-streaming-server/blob/master/README.md). Section `maxPubAcksInflight` is explained [here](https://github.com/nats-io/stan.go#publisher-rate-limiting).

### Step 2: Enable bucket notification using MinIO client

We will enable bucket event notification to trigger whenever a JPEG image is uploaded or deleted from `images` bucket on `myminio` server. Here ARN value is `arn:minio:sqs::1:nats`. To understand more about ARN please follow [AWS ARN](http://docs.aws.amazon.com/general/latest/gr/aws-arns-and-namespaces.html) documentation.

```
mc mb myminio/images
mc event add myminio/images arn:minio:sqs::1:nats --suffix .jpg
mc event list myminio/images
arn:minio:sqs::1:nats s3:ObjectCreated:*,s3:ObjectRemoved:* Filter: suffix=”.jpg”
```

### Step 3: Test on NATS

If you use NATS server, check out this sample program below to log the bucket notification added to NATS.

```go
package main

// Import Go and NATS packages
import (
	"log"
	"runtime"

	"github.com/nats-io/nats.go"
)

func main() {

	// Create server connection
	natsConnection, _ := nats.Connect("nats://yourusername:yoursecret@localhost:4222")
	log.Println("Connected")

	// Subscribe to subject
	log.Printf("Subscribing to subject 'bucketevents'\n")
	natsConnection.Subscribe("bucketevents", func(msg *nats.Msg) {

		// Handle the message
		log.Printf("Received message '%s\n", string(msg.Data)+"'")
	})

	// Keep the connection alive
	runtime.Goexit()
}
```

```
go run nats.go
2016/10/12 06:39:18 Connected
2016/10/12 06:39:18 Subscribing to subject 'bucketevents'
```

Open another terminal and upload a JPEG image into `images` bucket.

```
mc cp myphoto.jpg myminio/images
```

The example `nats.go` program prints event notification to console.

```
go run nats.go
2016/10/12 06:51:26 Connected
2016/10/12 06:51:26 Subscribing to subject 'bucketevents'
2016/10/12 06:51:33 Received message '{"EventType":"s3:ObjectCreated:Put","Key":"images/myphoto.jpg","Records":[{"eventVersion":"2.0","eventSource":"aws:s3","awsRegion":"","eventTime":"2016-10-12T13:51:33Z","eventName":"s3:ObjectCreated:Put","userIdentity":{"principalId":"minio"},"requestParameters":{"sourceIPAddress":"[::1]:57106"},"responseElements":{},"s3":{"s3SchemaVersion":"1.0","configurationId":"Config","bucket":{"name":"images","ownerIdentity":{"principalId":"minio"},"arn":"arn:aws:s3:::images"},"object":{"key":"myphoto.jpg","size":56060,"eTag":"1d97bf45ecb37f7a7b699418070df08f","sequencer":"147CCD1AE054BFD0"}}}],"level":"info","msg":"","time":"2016-10-12T06:51:33-07:00"}
```

If you use NATS Streaming server, check out this sample program below to log the bucket notification added to NATS.

```go
package main

// Import Go and NATS packages
import (
	"fmt"
	"runtime"

	"github.com/nats-io/stan.go"
)

func main() {

	var stanConnection stan.Conn

	subscribe := func() {
		fmt.Printf("Subscribing to subject 'bucketevents'\n")
		stanConnection.Subscribe("bucketevents", func(m *stan.Msg) {

			// Handle the message
			fmt.Printf("Received a message: %s\n", string(m.Data))
		})
	}


	stanConnection, _ = stan.Connect("test-cluster", "test-client", stan.NatsURL("nats://yourusername:yoursecret@0.0.0.0:4222"), stan.SetConnectionLostHandler(func(c stan.Conn, _ error) {
		go func() {
			for {
				// Reconnect if the connection is lost.
				if stanConnection == nil || stanConnection.NatsConn() == nil ||  !stanConnection.NatsConn().IsConnected() {
					stanConnection, _ = stan.Connect("test-cluster", "test-client", stan.NatsURL("nats://yourusername:yoursecret@0.0.0.0:4222"), stan.SetConnectionLostHandler(func(c stan.Conn, _ error) {
						if c.NatsConn() != nil {
							c.NatsConn().Close()
						}
						_ = c.Close()
					}))
					if stanConnection != nil {
						subscribe()
					}

				}
			}

		}()
	}))

	// Subscribe to subject
	subscribe()

	// Keep the connection alive
	runtime.Goexit()
}

```

```
go run nats.go
2017/07/07 11:47:40 Connected
2017/07/07 11:47:40 Subscribing to subject 'bucketevents'
```

Open another terminal and upload a JPEG image into `images` bucket.

```
mc cp myphoto.jpg myminio/images
```

The example `nats.go` program prints event notification to console.

```
Received a message: {"EventType":"s3:ObjectCreated:Put","Key":"images/myphoto.jpg","Records":[{"eventVersion":"2.0","eventSource":"minio:s3","awsRegion":"","eventTime":"2017-07-07T18:46:37Z","eventName":"s3:ObjectCreated:Put","userIdentity":{"principalId":"minio"},"requestParameters":{"sourceIPAddress":"192.168.1.80:55328"},"responseElements":{"x-amz-request-id":"14CF20BD1EFD5B93","x-minio-origin-endpoint":"http://127.0.0.1:9000"},"s3":{"s3SchemaVersion":"1.0","configurationId":"Config","bucket":{"name":"images","ownerIdentity":{"principalId":"minio"},"arn":"arn:aws:s3:::images"},"object":{"key":"myphoto.jpg","size":248682,"eTag":"f1671feacb8bbf7b0397c6e9364e8c92","contentType":"image/jpeg","userDefined":{"content-type":"image/jpeg"},"versionId":"1","sequencer":"14CF20BD1EFD5B93"}},"source":{"host":"192.168.1.80","port":"55328","userAgent":"MinIO (linux; amd64) minio-go/2.0.4 mc/DEVELOPMENT.GOGET"}}],"level":"info","msg":"","time":"2017-07-07T11:46:37-07:00"}
```

<a name="PostgreSQL"></a>

## Publish MinIO events via PostgreSQL

> NOTE: Until release RELEASE.2020-04-10T03-34-42Z PostgreSQL notification used to support following options:
>
> ```
> host                (hostname)           Postgres server hostname (used only if `connection_string` is empty)
> port                (port)               Postgres server port, defaults to `5432` (used only if `connection_string` is empty)
> username            (string)             database username (used only if `connection_string` is empty)
> password            (string)             database password (used only if `connection_string` is empty)
> database            (string)             database name (used only if `connection_string` is empty)
> ```
>
> These are now deprecated, if you plan to upgrade to any releases after *RELEASE.2020-04-10T03-34-42Z* make sure
> to migrate to only using *connection_string* option. To migrate, once you have upgraded all the servers use the
> following command to update the existing notification targets.
>
> ```
> mc admin config set myminio/ notify_postgres[:name] connection_string="host=hostname port=2832 username=psqluser password=psqlpass database=bucketevents"
> ```
>
> Please make sure this step is carried out, without this step PostgreSQL notification targets will not work,
> an error message will be shown on the console upon server upgrade/restart, make sure to follow the above
> instructions appropriately. For further questions please join our https://slack.min.io

Install [PostgreSQL](https://www.postgresql.org/) database server. For illustrative purposes, we have set the "postgres" user password as `password` and created a database called `minio_events` to store the events.

This notification target supports two formats: _namespace_ and _access_.

When the _namespace_ format is used, MinIO synchronizes objects in the bucket with rows in the table. It creates rows with two columns: key and value. The key is the bucket and object name of an object that exists in MinIO. The value is JSON encoded event data about the operation that created/replaced the object in MinIO. When objects are updated or deleted, the corresponding row from this table is updated or deleted respectively.

When the _access_ format is used, MinIO appends events to a table. It creates rows with two columns: event_time and event_data. The event_time is the time at which the event occurred in the MinIO server. The event_data is the JSON encoded event data about the operation on an object. No rows are deleted or modified in this format.

The steps below show how to use this notification target in `namespace` format. The other format is very similar and is omitted for brevity.

### Step 1: Ensure minimum requirements are met

MinIO requires PostgreSQL version 9.5 or above. MinIO uses the [`INSERT ON CONFLICT`](https://www.postgresql.org/docs/9.5/static/sql-insert.html#SQL-ON-CONFLICT) (aka UPSERT) feature, introduced in version 9.5 and the [JSONB](https://www.postgresql.org/docs/9.4/static/datatype-json.html) data-type introduced in version 9.4.

### Step 2: Add PostgreSQL endpoint to MinIO

The PostgreSQL configuration is located in the `notify_postgresql` key. Create a configuration key-value pair here for your PostgreSQL instance. The key is a name for your PostgreSQL endpoint, and the value is a collection of key-value parameters described in the table below.

```
KEY:
notify_postgres[:name]  publish bucket notifications to Postgres databases

ARGS:
connection_string*   (string)             Postgres server connection-string e.g. "host=localhost port=5432 dbname=minio_events user=postgres password=password sslmode=disable"
table*               (string)             DB table name to store/update events, table is auto-created
format*              (namespace*|access)  'namespace' reflects current bucket/object list and 'access' reflects a journal of object operations, defaults to 'namespace'
queue_dir            (path)               staging dir for undelivered messages e.g. '/home/events'
queue_limit          (number)             maximum limit for undelivered messages, defaults to '100000'
max_open_connections (number)             maximum number of open connections to the database, defaults to '2'
comment              (sentence)           optionally add a comment to this setting
```

or environment variables
```
KEY:
notify_postgres[:name]  publish bucket notifications to Postgres databases

ARGS:
MINIO_NOTIFY_POSTGRES_ENABLE*              (on|off)             enable notify_postgres target, default is 'off'
MINIO_NOTIFY_POSTGRES_CONNECTION_STRING*   (string)             Postgres server connection-string e.g. "host=localhost port=5432 dbname=minio_events user=postgres password=password sslmode=disable"
MINIO_NOTIFY_POSTGRES_TABLE*               (string)             DB table name to store/update events, table is auto-created
MINIO_NOTIFY_POSTGRES_FORMAT*              (namespace*|access)  'namespace' reflects current bucket/object list and 'access' reflects a journal of object operations, defaults to 'namespace'
MINIO_NOTIFY_POSTGRES_QUEUE_DIR            (path)               staging dir for undelivered messages e.g. '/home/events'
MINIO_NOTIFY_POSTGRES_QUEUE_LIMIT          (number)             maximum limit for undelivered messages, defaults to '100000'
MINIO_NOTIFY_POSTGRES_COMMENT              (sentence)           optionally add a comment to this setting
MINIO_NOTIFY_POSTGRES_MAX_OPEN_CONNECTIONS (number)             maximum number of open connections to the database, defaults to '2'
```

> NOTE: If the `max_open_connections` key or the environment variable `MINIO_NOTIFY_POSTGRES_MAX_OPEN_CONNECTIONS` is set to `0`, There will be no limit set on the number of
> open connections to the database. This setting is generally NOT recommended as the behaviour may be inconsistent during recursive deletes in `namespace` format.

MinIO supports persistent event store. The persistent store will backup events when the PostgreSQL connection goes offline and replays it when the broker comes back online. The event store can be configured by setting the directory path in `queue_dir` field and the maximum limit of events in the queue_dir in `queue_limit` field. For eg, the `queue_dir` can be `/home/events` and `queue_limit` can be `1000`. By default, the `queue_limit` is set to 100000.

Note that for illustration here, we have disabled SSL. In the interest of security, for production this is not recommended.
To update the configuration, use `mc admin config get` command to get the current configuration.

```sh
$ mc admin config get myminio notify_postgres
notify_postgres:1 queue_dir="" connection_string="" queue_limit="0"  table="" format="namespace"
```

Use `mc admin config set` command to update the configuration for the deployment. Restart the MinIO server to put the changes into effect. The server will print a line like `SQS ARNs: arn:minio:sqs::1:postgresql` at start-up if there were no errors.

```sh
$ mc admin config set myminio notify_postgres:1 connection_string="host=localhost port=5432 dbname=minio_events user=postgres password=password sslmode=disable" table="bucketevents" format="namespace"
```

Note that, you can add as many PostgreSQL server endpoint configurations as needed by providing an identifier (like "1" in the example above) for the PostgreSQL instance and an object of per-server configuration parameters.

### Step 3: Enable bucket notification using MinIO client

We will now enable bucket event notifications on a bucket named `images`. Whenever a JPEG image is created/overwritten, a new row is added or an existing row is updated in the PostgreSQL configured above. When an existing object is deleted, the corresponding row is deleted from the PostgreSQL table. Thus, the rows in the PostgreSQL table, reflect the `.jpg` objects in the `images` bucket.

To configure this bucket notification, we need the ARN printed by MinIO in the previous step. Additional information about ARN is available [here](http://docs.aws.amazon.com/general/latest/gr/aws-arns-and-namespaces.html).

With the `mc` tool, the configuration is very simple to add. Let us say that the MinIO server is aliased as `myminio` in our mc configuration. Execute the following:

```
# Create bucket named `images` in myminio
mc mb myminio/images
# Add notification configuration on the `images` bucket using the MySQL ARN. The --suffix argument filters events.
mc event add myminio/images arn:minio:sqs::1:postgresql --suffix .jpg
# Print out the notification configuration on the `images` bucket.
mc event list myminio/images
mc event list myminio/images
arn:minio:sqs::1:postgresql s3:ObjectCreated:*,s3:ObjectRemoved:* Filter: suffix=”.jpg”
```

### Step 4: Test on PostgreSQL

Open another terminal and upload a JPEG image into `images` bucket.

```
mc cp myphoto.jpg myminio/images
```

Open PostgreSQL terminal to list the rows in the `bucketevents` table.

```
$ psql -h 127.0.0.1 -U postgres -d minio_events
minio_events=# select * from bucketevents;

key                 |                      value
--------------------+----------------------------------------------------------------------------------------------------------------------------------------------------------------------------------------------------------------------------------------------------------------------------------------------------------------------------------------------------------------------------------------------------------------------------------------------------------------------------------------------------------------------------------------------------------------------------------------------------
 images/myphoto.jpg | {"Records": [{"s3": {"bucket": {"arn": "arn:aws:s3:::images", "name": "images", "ownerIdentity": {"principalId": "minio"}}, "object": {"key": "myphoto.jpg", "eTag": "1d97bf45ecb37f7a7b699418070df08f", "size": 56060, "sequencer": "147CE57C70B31931"}, "configurationId": "Config", "s3SchemaVersion": "1.0"}, "awsRegion": "", "eventName": "s3:ObjectCreated:Put", "eventTime": "2016-10-12T21:18:20Z", "eventSource": "aws:s3", "eventVersion": "2.0", "userIdentity": {"principalId": "minio"}, "responseElements": {}, "requestParameters": {"sourceIPAddress": "[::1]:39706"}}]}
(1 row)
```

<a name="MySQL"></a>

## Publish MinIO events via MySQL

> NOTE: Until release RELEASE.2020-04-10T03-34-42Z MySQL notification used to support following options:
>
> ```
> host         (hostname)           MySQL server hostname (used only if `dsn_string` is empty)
> port         (port)               MySQL server port (used only if `dsn_string` is empty)
> username     (string)             database username (used only if `dsn_string` is empty)
> password     (string)             database password (used only if `dsn_string` is empty)
> database     (string)             database name (used only if `dsn_string` is empty)
> ```
>
> These are now deprecated, if you plan to upgrade to any releases after *RELEASE.2020-04-10T03-34-42Z* make sure
> to migrate to only using *dsn_string* option. To migrate, once you have upgraded all the servers use the
> following command to update the existing notification targets.
>
> ```
> mc admin config set myminio/ notify_mysql[:name] dsn_string="mysqluser:mysqlpass@tcp(localhost:2832)/bucketevents"
> ```
>
> Please make sure this step is carried out, without this step MySQL notification targets will not work,
> an error message will be shown on the console upon server upgrade/restart, make sure to follow the above
> instructions appropriately. For further questions please join our https://slack.min.io

Install MySQL from [here](https://dev.mysql.com/downloads/mysql/). For illustrative purposes, we have set the root password as `password` and created a database called `miniodb` to store the events.

This notification target supports two formats: _namespace_ and _access_.

When the _namespace_ format is used, MinIO synchronizes objects in the bucket with rows in the table. It creates rows with two columns: key_name and value. The key_name is the bucket and object name of an object that exists in MinIO. The value is JSON encoded event data about the operation that created/replaced the object in MinIO. When objects are updated or deleted, the corresponding row from this table is updated or deleted respectively.

When the _access_ format is used, MinIO appends events to a table. It creates rows with two columns: event_time and event_data. The event_time is the time at which the event occurred in the MinIO server. The event_data is the JSON encoded event data about the operation on an object. No rows are deleted or modified in this format.

The steps below show how to use this notification target in `namespace` format. The other format is very similar and is omitted for brevity.

### Step 1: Ensure minimum requirements are met

MinIO requires MySQL version 5.7.8 or above. MinIO uses the [JSON](https://dev.mysql.com/doc/refman/5.7/en/json.html) data-type introduced in version 5.7.8. We tested this setup on MySQL 5.7.17.

### Step 2: Add MySQL server endpoint configuration to MinIO

The MySQL configuration is located in the `notify_mysql` key. Create a configuration key-value pair here for your MySQL instance. The key is a name for your MySQL endpoint, and the value is a collection of key-value parameters described in the table below.

```
KEY:
notify_mysql[:name]  publish bucket notifications to MySQL databases. When multiple MySQL server endpoints are needed, a user specified "name" can be added for each configuration, (e.g."notify_mysql:myinstance").

ARGS:
dsn_string*          (string)             MySQL data-source-name connection string e.g. "<user>:<password>@tcp(<host>:<port>)/<database>"
table*               (string)             DB table name to store/update events, table is auto-created
format*              (namespace*|access)  'namespace' reflects current bucket/object list and 'access' reflects a journal of object operations, defaults to 'namespace'
queue_dir            (path)               staging dir for undelivered messages e.g. '/home/events'
queue_limit          (number)             maximum limit for undelivered messages, defaults to '100000'
max_open_connections (number)             maximum number of open connections to the database, defaults to '2'
comment              (sentence)           optionally add a comment to this setting
```

or environment variables
```
KEY:
notify_mysql[:name]  publish bucket notifications to MySQL databases

ARGS:
MINIO_NOTIFY_MYSQL_ENABLE*              (on|off)             enable notify_mysql target, default is 'off'
MINIO_NOTIFY_MYSQL_DSN_STRING*          (string)             MySQL data-source-name connection string e.g. "<user>:<password>@tcp(<host>:<port>)/<database>"
MINIO_NOTIFY_MYSQL_TABLE*               (string)             DB table name to store/update events, table is auto-created
MINIO_NOTIFY_MYSQL_FORMAT*              (namespace*|access)  'namespace' reflects current bucket/object list and 'access' reflects a journal of object operations, defaults to 'namespace'
MINIO_NOTIFY_MYSQL_QUEUE_DIR            (path)               staging dir for undelivered messages e.g. '/home/events'
MINIO_NOTIFY_MYSQL_QUEUE_LIMIT          (number)             maximum limit for undelivered messages, defaults to '100000'
MINIO_NOTIFY_MYSQL_MAX_OPEN_CONNECTIONS (number)             maximum number of open connections to the database, defaults to '2'
MINIO_NOTIFY_MYSQL_COMMENT              (sentence)           optionally add a comment to this setting
```

> NOTE: If the `max_open_connections` key or the environment variable `MINIO_NOTIFY_MYSQL_MAX_OPEN_CONNECTIONS` is set to `0`, There will be no limit set on the number of
> open connections to the database. This setting is generally NOT recommended as the behaviour may be inconsistent during recursive deletes in `namespace` format.

`dsn_string` is required and is of form `"<user>:<password>@tcp(<host>:<port>)/<database>"`

MinIO supports persistent event store. The persistent store will backup events if MySQL connection goes offline and then replays the stored events when the broken connection comes back up. The event store can be configured by setting a directory path in `queue_dir` field, and the maximum number of events, which can be stored in a `queue_dir`, in `queue_limit` field. For example, `queue_dir` can be set to `/home/events` and `queue_limit` can be set to `1000`. By default, the `queue_limit` is set to `100000`.

Before updating the configuration, let's start with `mc admin config get` command to get the current configuration.

```sh
$ mc admin config get myminio/ notify_mysql
notify_mysql:myinstance enable=off format=namespace host= port= username= password= database= dsn_string= table= queue_dir= queue_limit=0
```

Use `mc admin config set` command to update MySQL notification configuration for the deployment with `dsn_string` parameter:

```sh
$ mc admin config set myminio notify_mysql:myinstance table="minio_images" dsn_string="root:xxxx@tcp(172.17.0.1:3306)/miniodb"
```

Note that, you can add as many MySQL server endpoint configurations as needed by providing an identifier (like "myinstance" in the example above) for each MySQL instance desired.

Restart the MinIO server to put the changes into effect. The server will print a line like `SQS ARNs: arn:minio:sqs::myinstance:mysql` at start-up, if there are no errors.

### Step 3: Enable bucket notification using MinIO client

We will now setup bucket notifications on a bucket named `images`. Whenever a JPEG image object is created/overwritten, a new row is added or an existing row is updated in the MySQL table configured above. When an existing object is deleted, the corresponding row is deleted from the MySQL table. Thus, the rows in the MySQL table, reflect the `.jpg` objects in the `images` bucket.

To configure this bucket notification, we need the ARN printed by MinIO in the previous step. Additional information about ARN is available [here](http://docs.aws.amazon.com/general/latest/gr/aws-arns-and-namespaces.html).

With the `mc` tool, the configuration is very simple to add. Let us say that the MinIO server is aliased as `myminio` in our mc configuration. Execute the following:

```
# Create bucket named `images` in myminio
mc mb myminio/images
# Add notification configuration on the `images` bucket using the MySQL ARN. The --suffix argument filters events.
mc event add myminio/images arn:minio:sqs::myinstance:mysql --suffix .jpg
# Print out the notification configuration on the `images` bucket.
mc event list myminio/images
arn:minio:sqs::myinstance:mysql s3:ObjectCreated:*,s3:ObjectRemoved:*,s3:ObjectAccessed:* Filter: suffix=”.jpg”
```

### Step 4: Test on MySQL

Open another terminal and upload a JPEG image into `images` bucket:

```
mc cp myphoto.jpg myminio/images
```

Open MySQL terminal and list the rows in the `minio_images` table.

```
$ mysql -h 172.17.0.1 -P 3306 -u root -p miniodb
mysql> select * from minio_images;
+--------------------+----------------------------------------------------------------------------------------------------------------------------------------------------------------------------------------------------------------------------------------------------------------------------------------------------------------------------------------------------------------------------------------------------------------------------------------------------------------------------------------------------------------------------------------------------------------------------------------------------------------------------------------------------------------------------------------------------+
| key_name           | value                                                                                                                                                                                                                                                                                                                                                                                                                                                                                                                                                                                                                                                                                              |
+--------------------+----------------------------------------------------------------------------------------------------------------------------------------------------------------------------------------------------------------------------------------------------------------------------------------------------------------------------------------------------------------------------------------------------------------------------------------------------------------------------------------------------------------------------------------------------------------------------------------------------------------------------------------------------------------------------------------------------+
| images/myphoto.jpg | {"Records": [{"s3": {"bucket": {"arn": "arn:aws:s3:::images", "name": "images", "ownerIdentity": {"principalId": "minio"}}, "object": {"key": "myphoto.jpg", "eTag": "467886be95c8ecfd71a2900e3f461b4f", "size": 26, "sequencer": "14AC59476F809FD3"}, "configurationId": "Config", "s3SchemaVersion": "1.0"}, "awsRegion": "", "eventName": "s3:ObjectCreated:Put", "eventTime": "2017-03-16T11:29:00Z", "eventSource": "aws:s3", "eventVersion": "2.0", "userIdentity": {"principalId": "minio"}, "responseElements": {"x-amz-request-id": "14AC59476F809FD3", "x-minio-origin-endpoint": "http://192.168.86.110:9000"}, "requestParameters": {"sourceIPAddress": "127.0.0.1:38260"}}]} |
+--------------------+----------------------------------------------------------------------------------------------------------------------------------------------------------------------------------------------------------------------------------------------------------------------------------------------------------------------------------------------------------------------------------------------------------------------------------------------------------------------------------------------------------------------------------------------------------------------------------------------------------------------------------------------------------------------------------------------------+
1 row in set (0.01 sec)

```

<a name="apache-kafka"></a>

## Publish MinIO events via Kafka

Install Apache Kafka from [here](http://kafka.apache.org/).

### Step 1: Ensure minimum requirements are met

MinIO requires Kafka version 0.10 or 0.9. Internally MinIO uses the [Shopify/sarama](https://github.com/Shopify/sarama/) library and so has the same version compatibility as provided by this library.

### Step 2: Add Kafka endpoint to MinIO

MinIO supports persistent event store. The persistent store will backup events when the kafka broker goes offline and replays it when the broker comes back online. The event store can be configured by setting the directory path in `queue_dir` field and the maximum limit of events in the queue_dir in `queue_limit` field. For eg, the `queue_dir` can be `/home/events` and `queue_limit` can be `1000`. By default, the `queue_limit` is set to 100000.

```
KEY:
notify_kafka[:name]  publish bucket notifications to Kafka endpoints

ARGS:
brokers*         (csv)       comma separated list of Kafka broker addresses
topic            (string)    Kafka topic used for bucket notifications
sasl_username    (string)    username for SASL/PLAIN or SASL/SCRAM authentication
sasl_password    (string)    password for SASL/PLAIN or SASL/SCRAM authentication
sasl_mechanism   (string)    sasl authentication mechanism, default 'PLAIN'
tls_client_auth  (string)    clientAuth determines the Kafka server's policy for TLS client auth
sasl             (on|off)    set to 'on' to enable SASL authentication
tls              (on|off)    set to 'on' to enable TLS
tls_skip_verify  (on|off)    trust server TLS without verification, defaults to "on" (verify)
client_tls_cert  (path)      path to client certificate for mTLS auth
client_tls_key   (path)      path to client key for mTLS auth
queue_dir        (path)      staging dir for undelivered messages e.g. '/home/events'
queue_limit      (number)    maximum limit for undelivered messages, defaults to '100000'
version          (string)    specify the version of the Kafka cluster e.g '2.2.0'
comment          (sentence)  optionally add a comment to this setting
```

or environment variables
```
KEY:
notify_kafka[:name]  publish bucket notifications to Kafka endpoints

ARGS:
MINIO_NOTIFY_KAFKA_ENABLE*          (on|off)                enable notify_kafka target, default is 'off'
MINIO_NOTIFY_KAFKA_BROKERS*         (csv)                   comma separated list of Kafka broker addresses
MINIO_NOTIFY_KAFKA_TOPIC            (string)                Kafka topic used for bucket notifications
MINIO_NOTIFY_KAFKA_SASL_USERNAME    (string)                username for SASL/PLAIN or SASL/SCRAM authentication
MINIO_NOTIFY_KAFKA_SASL_PASSWORD    (string)                password for SASL/PLAIN or SASL/SCRAM authentication
MINIO_NOTIFY_KAFKA_SASL_MECHANISM   (plain*|sha256|sha512)  sasl authentication mechanism, default 'plain'
MINIO_NOTIFY_KAFKA_TLS_CLIENT_AUTH  (string)                clientAuth determines the Kafka server's policy for TLS client auth
MINIO_NOTIFY_KAFKA_SASL             (on|off)                set to 'on' to enable SASL authentication
MINIO_NOTIFY_KAFKA_TLS              (on|off)                set to 'on' to enable TLS
MINIO_NOTIFY_KAFKA_TLS_SKIP_VERIFY  (on|off)                trust server TLS without verification, defaults to "on" (verify)
MINIO_NOTIFY_KAFKA_CLIENT_TLS_CERT  (path)                  path to client certificate for mTLS auth
MINIO_NOTIFY_KAFKA_CLIENT_TLS_KEY   (path)                  path to client key for mTLS auth
MINIO_NOTIFY_KAFKA_QUEUE_DIR        (path)                  staging dir for undelivered messages e.g. '/home/events'
MINIO_NOTIFY_KAFKA_QUEUE_LIMIT      (number)                maximum limit for undelivered messages, defaults to '100000'
MINIO_NOTIFY_KAFKA_COMMENT          (sentence)              optionally add a comment to this setting
MINIO_NOTIFY_KAFKA_VERSION          (string)                specify the version of the Kafka cluster e.g. '2.2.0'
```

To update the configuration, use `mc admin config get` command to get the current configuration.

```sh
$ mc admin config get myminio/ notify_kafka
notify_kafka:1 tls_skip_verify="off"  queue_dir="" queue_limit="0" sasl="off" sasl_password="" sasl_username="" tls_client_auth="0" tls="off" brokers="" topic="" client_tls_cert="" client_tls_key="" version=""
```

Use `mc admin config set` command to update the configuration for the deployment. Restart the MinIO server to put the changes into effect. The server will print a line like `SQS ARNs: arn:minio:sqs::1:kafka` at start-up if there were no errors.`bucketevents` is the topic used by kafka in this example.

```sh
$ mc admin config set myminio notify_kafka:1 tls_skip_verify="off"  queue_dir="" queue_limit="0" sasl="off" sasl_password="" sasl_username="" tls_client_auth="0" tls="off" client_tls_cert="" client_tls_key="" brokers="localhost:9092,localhost:9093" topic="bucketevents" version=""
```

### Step 3: Enable bucket notification using MinIO client

We will enable bucket event notification to trigger whenever a JPEG image is uploaded or deleted from `images` bucket on `myminio` server. Here ARN value is `arn:minio:sqs::1:kafka`. To understand more about ARN please follow [AWS ARN](http://docs.aws.amazon.com/general/latest/gr/aws-arns-and-namespaces.html) documentation.

```
mc mb myminio/images
mc event add  myminio/images arn:minio:sqs::1:kafka --suffix .jpg
mc event list myminio/images
arn:minio:sqs::1:kafka s3:ObjectCreated:*,s3:ObjectRemoved:* Filter: suffix=”.jpg”
```

### Step 4: Test on Kafka

We used [kafkacat](https://github.com/edenhill/kafkacat) to print all notifications on the console.

```
kafkacat -C -b localhost:9092 -t bucketevents
```

Open another terminal and upload a JPEG image into `images` bucket.

```
mc cp myphoto.jpg myminio/images
```

`kafkacat` prints the event notification to the console.

```
kafkacat -b localhost:9092 -t bucketevents
{
    "EventName": "s3:ObjectCreated:Put",
    "Key": "images/myphoto.jpg",
    "Records": [
        {
            "eventVersion": "2.0",
            "eventSource": "minio:s3",
            "awsRegion": "",
            "eventTime": "2019-09-10T17:41:54Z",
            "eventName": "s3:ObjectCreated:Put",
            "userIdentity": {
                "principalId": "AKIAIOSFODNN7EXAMPLE"
            },
            "requestParameters": {
                "accessKey": "AKIAIOSFODNN7EXAMPLE",
                "region": "",
                "sourceIPAddress": "192.168.56.192"
            },
            "responseElements": {
                "x-amz-request-id": "15C3249451E12784",
                "x-minio-deployment-id": "751a8ba6-acb2-42f6-a297-4cdf1cf1fa4f",
                "x-minio-origin-endpoint": "http://192.168.97.83:9000"
            },
            "s3": {
                "s3SchemaVersion": "1.0",
                "configurationId": "Config",
                "bucket": {
                    "name": "images",
                    "ownerIdentity": {
                        "principalId": "AKIAIOSFODNN7EXAMPLE"
                    },
                    "arn": "arn:aws:s3:::images"
                },
                "object": {
                    "key": "myphoto.jpg",
                    "size": 6474,
                    "eTag": "430f89010c77aa34fc8760696da62d08-1",
                    "contentType": "image/jpeg",
                    "userMetadata": {
                        "content-type": "image/jpeg"
                    },
                    "versionId": "1",
                    "sequencer": "15C32494527B46C5"
                }
            },
            "source": {
                "host": "192.168.56.192",
                "port": "",
                "userAgent": "Mozilla/5.0 (Windows NT 10.0; Win64; x64; rv:69.0) Gecko/20100101 Firefox/69.0"
            }
        }
    ]
}
```

<a name="webhooks"></a>

## Publish MinIO events via Webhooks

[Webhooks](https://en.wikipedia.org/wiki/Webhook) are a way to receive information when it happens, rather than continually polling for that data.

### Step 1: Add Webhook endpoint to MinIO

MinIO supports persistent event store. The persistent store will backup events when the webhook goes offline and replays it when the broker comes back online. The event store can be configured by setting the directory path in `queue_dir` field and the maximum limit of events in the queue_dir in `queue_limit` field. For eg, the `queue_dir` can be `/home/events` and `queue_limit` can be `1000`. By default, the `queue_limit` is set to 100000.

```
KEY:
notify_webhook[:name]  publish bucket notifications to webhook endpoints

ARGS:
endpoint*    (url)       webhook server endpoint e.g. http://localhost:8080/minio/events
auth_token   (string)    opaque string or JWT authorization token
queue_dir    (path)      staging dir for undelivered messages e.g. '/home/events'
queue_limit  (number)    maximum limit for undelivered messages, defaults to '100000'
client_cert  (string)    client cert for Webhook mTLS auth
client_key   (string)    client cert key for Webhook mTLS auth
comment      (sentence)  optionally add a comment to this setting
```

or environment variables
```
KEY:
notify_webhook[:name]  publish bucket notifications to webhook endpoints

ARGS:
MINIO_NOTIFY_WEBHOOK_ENABLE*      (on|off)    enable notify_webhook target, default is 'off'
MINIO_NOTIFY_WEBHOOK_ENDPOINT*    (url)       webhook server endpoint e.g. http://localhost:8080/minio/events
MINIO_NOTIFY_WEBHOOK_AUTH_TOKEN   (string)    opaque string or JWT authorization token
MINIO_NOTIFY_WEBHOOK_QUEUE_DIR    (path)      staging dir for undelivered messages e.g. '/home/events'
MINIO_NOTIFY_WEBHOOK_QUEUE_LIMIT  (number)    maximum limit for undelivered messages, defaults to '100000'
MINIO_NOTIFY_WEBHOOK_COMMENT      (sentence)  optionally add a comment to this setting
MINIO_NOTIFY_WEBHOOK_CLIENT_CERT  (string)    client cert for Webhook mTLS auth
MINIO_NOTIFY_WEBHOOK_CLIENT_KEY   (string)    client cert key for Webhook mTLS auth   
```

```sh
$ mc admin config get myminio/ notify_webhook
notify_webhook:1 endpoint="" auth_token="" queue_limit="0" queue_dir="" client_cert="" client_key=""
```

Use `mc admin config set` command to update the configuration for the deployment. Here the endpoint is the server listening for webhook notifications. Save the settings and restart the MinIO server for changes to take effect. Note that the endpoint needs to be live and reachable when you restart your MinIO server.

```sh
$ mc admin config set myminio notify_webhook:1 queue_limit="0"  endpoint="http://localhost:3000" queue_dir=""
```

### Step 2: Enable bucket notification using MinIO client

We will enable bucket event notification to trigger whenever a JPEG image is uploaded to `images` bucket on `myminio` server. Here ARN value is `arn:minio:sqs::1:webhook`. To learn more about ARN please follow [AWS ARN](http://docs.aws.amazon.com/general/latest/gr/aws-arns-and-namespaces.html) documentation.

```
mc mb myminio/images
mc mb myminio/images-thumbnail
mc event add myminio/images arn:minio:sqs::1:webhook --event put --suffix .jpg
```

Check if event notification is successfully configured by

```
mc event list myminio/images
```

You should get a response like this

```
arn:minio:sqs::1:webhook   s3:ObjectCreated:*   Filter: suffix=".jpg"
```

### Step 3: Test with Thumbnailer

We used [Thumbnailer](https://github.com/minio/thumbnailer) to listen for MinIO notifications when a new JPEG file is uploaded (HTTP PUT). Triggered by a notification, Thumbnailer uploads a thumbnail of new image to MinIO server. To start with, download and install Thumbnailer.

```
git clone https://github.com/minio/thumbnailer/
npm install
```

Then open the Thumbnailer config file at `config/webhook.json` and add the configuration for your MinIO server and then start Thumbnailer by

```
NODE_ENV=webhook node thumbnail-webhook.js
```

Thumbnailer starts running at `http://localhost:3000/`. Next, configure the MinIO server to send notifications to this URL (as mentioned in step 1) and use `mc` to set up bucket notifications (as mentioned in step 2). Then upload a JPEG image to MinIO server by

```
mc cp ~/images.jpg myminio/images
.../images.jpg:  8.31 KB / 8.31 KB ┃▓▓▓▓▓▓▓▓▓▓▓▓▓▓▓▓▓▓▓▓▓▓▓▓▓▓▓▓▓▓▓▓▓▓▓┃ 100.00% 59.42 KB/s 0s
```

Wait a few moments, then check the bucket’s contents with mc ls — you will see a thumbnail appear.

```
mc ls myminio/images-thumbnail
[2017-02-08 11:39:40 IST]   992B images-thumbnail.jpg
```

<a name="NSQ"></a>

## Publish MinIO events to NSQ

Install an NSQ Daemon from [here](https://nsq.io/). Or use the following Docker
command for starting an nsq daemon:

```
docker run --rm -p 4150-4151:4150-4151 nsqio/nsq /nsqd
```

### Step 1: Add NSQ endpoint to MinIO

MinIO supports persistent event store. The persistent store will backup events when the NSQ broker goes offline and replays it when the broker comes back online. The event store can be configured by setting the directory path in `queue_dir` field and the maximum limit of events in the queue_dir in `queue_limit` field. For eg, the `queue_dir` can be `/home/events` and `queue_limit` can be `1000`. By default, the `queue_limit` is set to 100000.

To update the configuration, use `mc admin config get` command to get the current configuration for `notify_nsq`.

```
KEY:
notify_nsq[:name]  publish bucket notifications to NSQ endpoints

ARGS:
nsqd_address*    (address)   NSQ server address e.g. '127.0.0.1:4150'
topic*           (string)    NSQ topic
tls              (on|off)    set to 'on' to enable TLS
tls_skip_verify  (on|off)    trust server TLS without verification, defaults to "on" (verify)
queue_dir        (path)      staging dir for undelivered messages e.g. '/home/events'
queue_limit      (number)    maximum limit for undelivered messages, defaults to '100000'
comment          (sentence)  optionally add a comment to this setting
```

or environment variables
```
KEY:
notify_nsq[:name]  publish bucket notifications to NSQ endpoints

ARGS:
MINIO_NOTIFY_NSQ_ENABLE*          (on|off)    enable notify_nsq target, default is 'off'
MINIO_NOTIFY_NSQ_NSQD_ADDRESS*    (address)   NSQ server address e.g. '127.0.0.1:4150'
MINIO_NOTIFY_NSQ_TOPIC*           (string)    NSQ topic
MINIO_NOTIFY_NSQ_TLS              (on|off)    set to 'on' to enable TLS
MINIO_NOTIFY_NSQ_TLS_SKIP_VERIFY  (on|off)    trust server TLS without verification, defaults to "on" (verify)
MINIO_NOTIFY_NSQ_QUEUE_DIR        (path)      staging dir for undelivered messages e.g. '/home/events'
MINIO_NOTIFY_NSQ_QUEUE_LIMIT      (number)    maximum limit for undelivered messages, defaults to '100000'
MINIO_NOTIFY_NSQ_COMMENT          (sentence)  optionally add a comment to this setting
```

```sh
$ mc admin config get myminio/ notify_nsq
notify_nsq:1 nsqd_address="" queue_dir="" queue_limit="0"  tls="off" tls_skip_verify="off" topic=""
```

Use `mc admin config set` command to update the configuration for the deployment. Restart the MinIO server to put the changes into effect. The server will print a line like `SQS ARNs: arn:minio:sqs::1:nsq` at start-up if there were no errors.

```sh
$ mc admin config set myminio notify_nsq:1 nsqd_address="127.0.0.1:4150" queue_dir="" queue_limit="0" tls="off" tls_skip_verify="on" topic="minio"
```

Note that, you can add as many NSQ daemon endpoint configurations as needed by providing an identifier (like "1" in the example above) for the NSQ instance and an object of per-server configuration parameters.

### Step 2: Enable bucket notification using MinIO client

We will enable bucket event notification to trigger whenever a JPEG image is uploaded or deleted `images` bucket on `myminio` server. Here ARN value is `arn:minio:sqs::1:nsq`.

```
mc mb myminio/images
mc event add  myminio/images arn:minio:sqs::1:nsq --suffix .jpg
mc event list myminio/images
arn:minio:sqs::1:nsq s3:ObjectCreated:*,s3:ObjectRemoved:* Filter: suffix=”.jpg”
```

### Step 3: Test on NSQ

The simplest test is to download `nsq_tail` from [nsq github](https://github.com/nsqio/nsq/releases)

```
./nsq_tail -nsqd-tcp-address 127.0.0.1:4150 -topic minio
```

Open another terminal and upload a JPEG image into `images` bucket.

```
mc cp gopher.jpg myminio/images
```

You should receive the following event notification via NSQ once the upload completes.

```
{"EventName":"s3:ObjectCreated:Put","Key":"images/gopher.jpg","Records":[{"eventVersion":"2.0","eventSource":"minio:s3","awsRegion":"","eventTime":"2018-10-31T09:31:11Z","eventName":"s3:ObjectCreated:Put","userIdentity":{"principalId":"21EJ9HYV110O8NVX2VMS"},"requestParameters":{"sourceIPAddress":"10.1.1.1"},"responseElements":{"x-amz-request-id":"1562A792DAA53426","x-minio-origin-endpoint":"http://10.0.3.1:9000"},"s3":{"s3SchemaVersion":"1.0","configurationId":"Config","bucket":{"name":"images","ownerIdentity":{"principalId":"21EJ9HYV110O8NVX2VMS"},"arn":"arn:aws:s3:::images"},"object":{"key":"gopher.jpg","size":162023,"eTag":"5337769ffa594e742408ad3f30713cd7","contentType":"image/jpeg","userMetadata":{"content-type":"image/jpeg"},"versionId":"1","sequencer":"1562A792DAA53426"}},"source":{"host":"","port":"","userAgent":"MinIO (linux; amd64) minio-go/v6.0.8 mc/DEVELOPMENT.GOGET"}}]}
```<|MERGE_RESOLUTION|>--- conflicted
+++ resolved
@@ -1,20 +1,5 @@
 # MinIO Bucket Notification Guide [![Slack](https://slack.min.io/slack?type=svg)](https://slack.min.io)
 
-<<<<<<< HEAD
-Events occurring on objects in a bucket can be monitored using bucket event notifications. 
-
-NOTE: gateway mode does not support bucket notifications (except NAS gateway).
-
-Event types supported by MinIO server are
-
-| Supported Event Types   |                                            |                                       |
-| :---------------------- | ------------------------------------------ | ------------------------------------- |
-| `s3:ObjectCreated:Put`                      | `s3:ObjectCreated:CompleteMultipartUpload` | `s3:ObjectAccessed:Head`               |                                  |
-| `s3:ObjectCreated:Post`                     | `s3:ObjectRemoved:Delete`                  | `s3:ObjectRemoved:DeleteMarkerCreated` |                                  |
-| `s3:ObjectCreated:Copy`                     | `s3:ObjectAccessed:Get`                    | `s3:ObjectAccessed:GetLegalHold`       |                                  |
-| `s3:ObjectCreated:PutRetention`             | `s3:ObjectAccessed:Get`                    | `s3:ObjectCreated:PutLegalHold`        | `s3:ObjectAccessed:GetRetention` |
-| `s3:Replication:OperationFailedReplication` | `s3:BucketCreated`                         | `s3:BucketRemoved`                     |                                  |
-=======
 Events occurring on objects in a bucket can be monitored using bucket event notifications.
 
 > NOTE: Gateway mode does not support bucket notifications (except NAS gateway).
@@ -46,7 +31,6 @@
 | :-----                                                                       |
 | `s3:BucketCreated`                                                           |
 | `s3:BucketRemoved`                                                           |
->>>>>>> 96c0ce1f
 
 
 Use client tools like `mc` to set and listen for event notifications using the [`event` sub-command](https://docs.min.io/docs/minio-client-complete-guide#events). MinIO SDK's [`BucketNotification` APIs](https://docs.min.io/docs/golang-client-api-reference#SetBucketNotification) can also be used. The notification message MinIO sends to publish an event is a JSON message with the following [structure](https://docs.aws.amazon.com/AmazonS3/latest/dev/notification-content-structure.html).
