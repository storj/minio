# 分布式服务器设计指南 [![Slack](https://slack.min.io/slack?type=svg)](https://slack.min.io)
该文档介绍了分布式MinIO服务器的设计、架构和高级用法。

## 命令行
```
NAME:
  minio server - start object storage server

USAGE:
  minio server [FLAGS] DIR1 [DIR2..]
  minio server [FLAGS] DIR{1...64}
  minio server [FLAGS] DIR{1...64} DIR{65...128}

DIR:
  DIR points to a directory on a filesystem. When you want to combine
  multiple drives into a single large system, pass one directory per
  filesystem separated by space. You may also use a '...' convention
  to abbreviate the directory arguments. Remote directories in a
  distributed setup are encoded as HTTP(s) URIs.
```

## 常用用法

具有4个纠删码集合，每个集合带有16块硬盘的独立纠删码模式部署配置。
```
minio server dir{1...64}
```

具有64个纠删码集合，每个集合16块硬盘的分布式纠删码模式部署配置。

```
minio server http://host{1...16}/export{1...64}
```

## 架构

MinIO可以基于省略号这种扩展方式自动的选择纠删集合的大小。下面是我们的纠删码行为的一些底层实现细节。

- MinIO采用的是 [Reed-Solomon](https://github.com/klauspost/reedsolomon) 纠删码方案, 该方案最大分片数为256个，也就是128个数据片和128个奇偶校验片。 基于一些实用的架构考虑，MinIO的设计超越了这个限制。

- 在MinIO部署中，纠删集合是一个独立的纠删码单元。 一个对象会被分片在一个纠删集合中。纠删集合的大小是根据磁盘的数量自动计算的。 MinIO支持无限数量的磁盘，但每个纠删集合最多有16个磁盘，最少有4个磁盘。

- 我们将纠删集合的磁盘数量限制为16个，是因为超过16个纠删码分片会变得混乱，并且没有任何性能优势。此外，由于16个磁盘的纠删集合默认情况下为每个对象提供8个磁盘的容量，因此在任何实际情况下都足够使用。

-  纠删集合的大小是根据可用的磁盘数量自动选择的，比如说如果有32台服务器，每台服务器有32块磁盘，总共是1024块磁盘。在这种情况下，纠删集合大小是16。这是由可接受的纠删集合大小的最大公因子（GCD）决定的，公因子取值范围从*4到16*。

- *如果磁盘总数有许多共同的除数，那么算法就会为这任意N个纠删集合大小选择最小的纠删集合数量*。例如1024个磁盘 - 4, 8, 16 是公因子. 16个磁盘一组会得到64个纠删集合,8个磁盘一组会得到128个纠删集合, 4个磁盘一组会得到256个纠删集合. 所以算法会自动选择最小的64个集合，也就是 *16 * 64=1024* 个磁盘的总和。

- *如果纠删集合中的磁盘总数是奇数，那么GCD算法提供了对奇数纠删集合的亲和力，以便节点可以均匀分布*。 这是为了确保参与任何纠删集合的磁盘数量相同。例如，如果你有2个主机节点，共有180个磁盘，那么GCD是15(奇数)，但这将导致磁盘分配不均匀，其中一个节点将会有更多的磁盘。为了避免这种情况，对节点给予亲和力，使用次优的GCD系数为12，提供均匀的分布。

- 在这个算法中，我们还确保了将磁盘均匀的分布。MinIO服务器会对传递的省略号参数进行扩展。下面是一个示例来演示这个过程。

```
minio server http://host{1...2}/export{1...8}
```

预期扩展
```
> http://host1/export1
> http://host2/export1
> http://host1/export2
> http://host2/export2
> http://host1/export3
> http://host2/export3
> http://host1/export4
> http://host2/export4
> http://host1/export5
> http://host2/export5
> http://host1/export6
> http://host2/export6
> http://host1/export7
> http://host2/export7
> http://host1/export8
> http://host2/export8
```

*这种扩展的一个显着特征是它选择了唯一的主机，因此该设置可提供最大的保护和可用性。*

- 为对象选择纠删集合是在`PutObject()`的过程中决定的，通过以下伪代码使用对象名称查找正确的纠删集合。
```go
// hashes the key returning an integer.
func sipHashMod(key string, cardinality int, id [16]byte) int {
        if cardinality <= 0 {
                return -1
        }
        sip := siphash.New(id[:])
        sip.Write([]byte(key))
        return int(sip.Sum64() % uint64(cardinality))
}
```
在`PutObject()`输入的key是对象的名字, 返回一个唯一索引。该索引是对象将存储的纠删集合中的一个。 该函数根据给定的对象名字返回一致Hash，也就是说对于相同的对象名称，返回的索引总是相同的。

- 仅在对象的纠删集合中需要满足读写仲裁。还可以在包含对象的纠删集合中对每个对象进行修复。

- 与其他对象存储不同，MinIO的纠删编码是在对象级别而不是卷级别。这允许应用程序通过为每个上传的对象设置`x-amz-storage-class=STANDARD/REDUCED_REDUNDANCY`来选择不同的存储类型，从而有效地利用集群的容量。

- MinIO还支持通过扩展区域的方式扩展现有集群。每个区域都是一个独立的实体，每个对象具有与原有群集相同的SLA（读/写仲裁）。通过使用现有的命名控件进行查询验证，MinIO确保不会创建冲突的对象。如果不存在这样的对象，那么MinIO只会选择使用量最少的区域存储该对象。

__可以组合很多个区域成一个集群，区域数量没有限制__

```
minio server http://host{1...32}/export{1...32} http://host{5...6}/export{1...8}
```

以上示例有两个区域

- 32 * 32 = 1024 drives zone1
- 2 * 8 = 16 drives zone2

> 注意这里对通用SLA的要求，原来的集群有1024个磁盘，每个纠删集合有16个磁盘，第二个区域至少要有16个磁盘才能符合原来集群的SLA，或者应该是16的倍数。


MinIO根据每个区域的可用空间比例将新对象放置在区域中。以下伪代码演示了此行为。
```go
func getAvailableZoneIdx(ctx context.Context) int {
<<<<<<< HEAD
        serverSets := z.getServerSetsAvailableSpace(ctx)
        total := serverSets.TotalAvailable()
        // choose when we reach this many
        choose := rand.Uint64() % total
        atTotal := uint64(0)
        for _, zone := range serverSets {
=======
        serverPools := z.getServerPoolsAvailableSpace(ctx)
        total := serverPools.TotalAvailable()
        // choose when we reach this many
        choose := rand.Uint64() % total
        atTotal := uint64(0)
        for _, zone := range serverPools {
>>>>>>> 96c0ce1f
                atTotal += zone.Available
                if atTotal > choose && zone.Available > 0 {
                        return zone.Index
                }
        }
        // Should not happen, but print values just in case.
<<<<<<< HEAD
        panic(fmt.Errorf("reached end of serverSets (total: %v, atTotal: %v, choose: %v)", total, atTotal, choose))
=======
        panic(fmt.Errorf("reached end of serverPools (total: %v, atTotal: %v, choose: %v)", total, atTotal, choose))
>>>>>>> 96c0ce1f
}
```

## 其他用法

### 具有多个省略号的高级用法

一个独立的纠删模式配置，通过controller组合生成，它有4个纠删集合，每个集合有16个磁盘。
```
minio server /mnt/controller{1...4}/data{1...16}
```

一个独立的纠删模式配置，通过mounts和controller组合生成，它有16个纠删集合，每个集合有16个磁盘。
```
minio server /mnt{1...4}/controller{1...4}/data{1...16}
```

一个分布式的纠删模式配置，通过host组合生成，它有2个纠删集合，每个集合有16个磁盘。
```
minio server http://host{1...32}/disk1
```

一个机柜级别冗余的分布式纠删模式配置，它有32个纠删集合，每个集合有16个磁盘。
```
minio server http://rack{1...4}-host{1...8}.example.net/export{1...16}
```<|MERGE_RESOLUTION|>--- conflicted
+++ resolved
@@ -113,32 +113,19 @@
 MinIO根据每个区域的可用空间比例将新对象放置在区域中。以下伪代码演示了此行为。
 ```go
 func getAvailableZoneIdx(ctx context.Context) int {
-<<<<<<< HEAD
-        serverSets := z.getServerSetsAvailableSpace(ctx)
-        total := serverSets.TotalAvailable()
-        // choose when we reach this many
-        choose := rand.Uint64() % total
-        atTotal := uint64(0)
-        for _, zone := range serverSets {
-=======
         serverPools := z.getServerPoolsAvailableSpace(ctx)
         total := serverPools.TotalAvailable()
         // choose when we reach this many
         choose := rand.Uint64() % total
         atTotal := uint64(0)
         for _, zone := range serverPools {
->>>>>>> 96c0ce1f
                 atTotal += zone.Available
                 if atTotal > choose && zone.Available > 0 {
                         return zone.Index
                 }
         }
         // Should not happen, but print values just in case.
-<<<<<<< HEAD
-        panic(fmt.Errorf("reached end of serverSets (total: %v, atTotal: %v, choose: %v)", total, atTotal, choose))
-=======
         panic(fmt.Errorf("reached end of serverPools (total: %v, atTotal: %v, choose: %v)", total, atTotal, choose))
->>>>>>> 96c0ce1f
 }
 ```
 
