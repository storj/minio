version: '3.7'

# starts 4 docker containers running minio server instances.
# using nginx reverse proxy, load balancing, you can access
# it through port 9000.
services:
  minio1:
<<<<<<< HEAD
    image: minio/minio:RELEASE.2020-11-13T20-10-18Z
=======
    image: minio/minio:RELEASE.2020-11-25T22-36-25Z
>>>>>>> 96c0ce1f
    volumes:
      - data1-1:/data1
      - data1-2:/data2
    expose:
      - "9000"
    environment:
      MINIO_ACCESS_KEY: minio
      MINIO_SECRET_KEY: minio123
    command: server http://minio{1...4}/data{1...2}
    healthcheck:
      test: ["CMD", "curl", "-f", "http://localhost:9000/minio/health/live"]
      interval: 30s
      timeout: 20s
      retries: 3

  minio2:
<<<<<<< HEAD
    image: minio/minio:RELEASE.2020-11-13T20-10-18Z
=======
    image: minio/minio:RELEASE.2020-11-25T22-36-25Z
>>>>>>> 96c0ce1f
    volumes:
      - data2-1:/data1
      - data2-2:/data2
    expose:
      - "9000"
    environment:
      MINIO_ACCESS_KEY: minio
      MINIO_SECRET_KEY: minio123
    command: server http://minio{1...4}/data{1...2}
    healthcheck:
      test: ["CMD", "curl", "-f", "http://localhost:9000/minio/health/live"]
      interval: 30s
      timeout: 20s
      retries: 3

  minio3:
<<<<<<< HEAD
    image: minio/minio:RELEASE.2020-11-13T20-10-18Z
=======
    image: minio/minio:RELEASE.2020-11-25T22-36-25Z
>>>>>>> 96c0ce1f
    volumes:
      - data3-1:/data1
      - data3-2:/data2
    expose:
      - "9000"
    environment:
      MINIO_ACCESS_KEY: minio
      MINIO_SECRET_KEY: minio123
    command: server http://minio{1...4}/data{1...2}
    healthcheck:
      test: ["CMD", "curl", "-f", "http://localhost:9000/minio/health/live"]
      interval: 30s
      timeout: 20s
      retries: 3

  minio4:
<<<<<<< HEAD
    image: minio/minio:RELEASE.2020-11-13T20-10-18Z
=======
    image: minio/minio:RELEASE.2020-11-25T22-36-25Z
>>>>>>> 96c0ce1f
    volumes:
      - data4-1:/data1
      - data4-2:/data2
    expose:
      - "9000"
    environment:
      MINIO_ACCESS_KEY: minio
      MINIO_SECRET_KEY: minio123
    command: server http://minio{1...4}/data{1...2}
    healthcheck:
      test: ["CMD", "curl", "-f", "http://localhost:9000/minio/health/live"]
      interval: 30s
      timeout: 20s
      retries: 3

  nginx:
    image: nginx:1.19.2-alpine
    volumes:
      - ./nginx.conf:/etc/nginx/nginx.conf:ro
    ports:
      - "9000:9000"
    depends_on:
      - minio1
      - minio2
      - minio3
      - minio4

## By default this config uses default local driver,
## For custom volumes replace with volume driver configuration.
volumes:
  data1-1:
  data1-2:
  data2-1:
  data2-2:
  data3-1:
  data3-2:
  data4-1:
  data4-2:
<|MERGE_RESOLUTION|>--- conflicted
+++ resolved
@@ -5,11 +5,7 @@
 # it through port 9000.
 services:
   minio1:
-<<<<<<< HEAD
-    image: minio/minio:RELEASE.2020-11-13T20-10-18Z
-=======
     image: minio/minio:RELEASE.2020-11-25T22-36-25Z
->>>>>>> 96c0ce1f
     volumes:
       - data1-1:/data1
       - data1-2:/data2
@@ -26,11 +22,7 @@
       retries: 3
 
   minio2:
-<<<<<<< HEAD
-    image: minio/minio:RELEASE.2020-11-13T20-10-18Z
-=======
     image: minio/minio:RELEASE.2020-11-25T22-36-25Z
->>>>>>> 96c0ce1f
     volumes:
       - data2-1:/data1
       - data2-2:/data2
@@ -47,11 +39,7 @@
       retries: 3
 
   minio3:
-<<<<<<< HEAD
-    image: minio/minio:RELEASE.2020-11-13T20-10-18Z
-=======
     image: minio/minio:RELEASE.2020-11-25T22-36-25Z
->>>>>>> 96c0ce1f
     volumes:
       - data3-1:/data1
       - data3-2:/data2
@@ -68,11 +56,7 @@
       retries: 3
 
   minio4:
-<<<<<<< HEAD
-    image: minio/minio:RELEASE.2020-11-13T20-10-18Z
-=======
     image: minio/minio:RELEASE.2020-11-25T22-36-25Z
->>>>>>> 96c0ce1f
     volumes:
       - data4-1:/data1
       - data4-2:/data2
