--- conflicted
+++ resolved
@@ -133,13 +133,8 @@
 		for _, dir := range fsDirs {
 			defer os.RemoveAll(dir)
 		}
-<<<<<<< HEAD
-		z := obj.(*erasureServerSets)
-		xl := z.serverSets[0].sets[0]
-=======
 		z := obj.(*erasureServerPools)
 		xl := z.serverPools[0].sets[0]
->>>>>>> 96c0ce1f
 		objs = append(objs, xl)
 	}
 
@@ -211,13 +206,8 @@
 	defer obj.Shutdown(context.Background())
 	defer removeRoots(fsDirs)
 
-<<<<<<< HEAD
-	z := obj.(*erasureServerSets)
-	xl := z.serverSets[0].sets[0]
-=======
 	z := obj.(*erasureServerPools)
 	xl := z.serverPools[0].sets[0]
->>>>>>> 96c0ce1f
 
 	// Create "bucket"
 	err = obj.MakeBucketWithLocation(ctx, "bucket", BucketOptions{})
@@ -236,11 +226,7 @@
 	// for a 16 disk setup, quorum is 9. To simulate disks not found yet
 	// quorum is available, we remove disks leaving quorum disks behind.
 	erasureDisks := xl.getDisks()
-<<<<<<< HEAD
-	z.serverSets[0].erasureDisksMu.Lock()
-=======
 	z.serverPools[0].erasureDisksMu.Lock()
->>>>>>> 96c0ce1f
 	xl.getDisks = func() []StorageAPI {
 		for i := range erasureDisks[:7] {
 			erasureDisks[i] = newNaughtyDisk(erasureDisks[i], nil, errFaultyDisk)
@@ -248,11 +234,7 @@
 		return erasureDisks
 	}
 
-<<<<<<< HEAD
-	z.serverSets[0].erasureDisksMu.Unlock()
-=======
 	z.serverPools[0].erasureDisksMu.Unlock()
->>>>>>> 96c0ce1f
 	_, err = obj.DeleteObject(ctx, bucket, object, ObjectOptions{})
 	if err != nil {
 		t.Fatal(err)
@@ -266,22 +248,14 @@
 
 	// Remove one more disk to 'lose' quorum, by setting it to nil.
 	erasureDisks = xl.getDisks()
-<<<<<<< HEAD
-	z.serverSets[0].erasureDisksMu.Lock()
-=======
 	z.serverPools[0].erasureDisksMu.Lock()
->>>>>>> 96c0ce1f
 	xl.getDisks = func() []StorageAPI {
 		erasureDisks[7] = nil
 		erasureDisks[8] = nil
 		return erasureDisks
 	}
 
-<<<<<<< HEAD
-	z.serverSets[0].erasureDisksMu.Unlock()
-=======
 	z.serverPools[0].erasureDisksMu.Unlock()
->>>>>>> 96c0ce1f
 	_, err = obj.DeleteObject(ctx, bucket, object, ObjectOptions{})
 	// since majority of disks are not available, metaquorum is not achieved and hence errErasureWriteQuorum error
 	if !errors.Is(err, errErasureWriteQuorum) {
@@ -302,13 +276,8 @@
 	defer obj.Shutdown(context.Background())
 	defer removeRoots(fsDirs)
 
-<<<<<<< HEAD
-	z := obj.(*erasureServerSets)
-	xl := z.serverSets[0].sets[0]
-=======
 	z := obj.(*erasureServerPools)
 	xl := z.serverPools[0].sets[0]
->>>>>>> 96c0ce1f
 
 	// Create "bucket"
 	err = obj.MakeBucketWithLocation(ctx, "bucket", BucketOptions{})
@@ -343,19 +312,11 @@
 				erasureDisks[i] = newNaughtyDisk(erasureDisks[i], diskErrors, errFaultyDisk)
 			}
 		}
-<<<<<<< HEAD
-		z.serverSets[0].erasureDisksMu.Lock()
-		xl.getDisks = func() []StorageAPI {
-			return erasureDisks
-		}
-		z.serverSets[0].erasureDisksMu.Unlock()
-=======
 		z.serverPools[0].erasureDisksMu.Lock()
 		xl.getDisks = func() []StorageAPI {
 			return erasureDisks
 		}
 		z.serverPools[0].erasureDisksMu.Unlock()
->>>>>>> 96c0ce1f
 		// Fetch object from store.
 		err = xl.GetObject(ctx, bucket, object, 0, int64(len("abcd")), ioutil.Discard, "", opts)
 		if err != toObjectErr(errErasureReadQuorum, bucket, object) {
@@ -378,13 +339,8 @@
 	defer obj.Shutdown(context.Background())
 	defer removeRoots(fsDirs)
 
-<<<<<<< HEAD
-	z := obj.(*erasureServerSets)
-	xl := z.serverSets[0].sets[0]
-=======
 	z := obj.(*erasureServerPools)
 	xl := z.serverPools[0].sets[0]
->>>>>>> 96c0ce1f
 
 	// Create "bucket"
 	err = obj.MakeBucketWithLocation(ctx, "bucket", BucketOptions{})
@@ -419,19 +375,11 @@
 				erasureDisks[i] = newNaughtyDisk(erasureDisks[i], diskErrors, errFaultyDisk)
 			}
 		}
-<<<<<<< HEAD
-		z.serverSets[0].erasureDisksMu.Lock()
-		xl.getDisks = func() []StorageAPI {
-			return erasureDisks
-		}
-		z.serverSets[0].erasureDisksMu.Unlock()
-=======
 		z.serverPools[0].erasureDisksMu.Lock()
 		xl.getDisks = func() []StorageAPI {
 			return erasureDisks
 		}
 		z.serverPools[0].erasureDisksMu.Unlock()
->>>>>>> 96c0ce1f
 		// Upload new content to same object "object"
 		_, err = obj.PutObject(ctx, bucket, object, mustGetPutObjReader(t, bytes.NewReader([]byte("abcd")), int64(len("abcd")), "", ""), opts)
 		if !errors.Is(err, errErasureWriteQuorum) {
@@ -457,13 +405,8 @@
 	partCount := 3
 	data := bytes.Repeat([]byte("a"), 6*1024*1024*partCount)
 
-<<<<<<< HEAD
-	z := obj.(*erasureServerSets)
-	xl := z.serverSets[0].sets[0]
-=======
 	z := obj.(*erasureServerPools)
 	xl := z.serverPools[0].sets[0]
->>>>>>> 96c0ce1f
 	erasureDisks := xl.getDisks()
 
 	ctx, cancel := context.WithCancel(GlobalContext)
