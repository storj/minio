--- conflicted
+++ resolved
@@ -265,17 +265,8 @@
 	if err != nil {
 		return false
 	}
-<<<<<<< HEAD
-	resp, err := clnt.Do(req)
-	if err != nil {
-		clnt.CloseIdleConnections()
-		return !xnet.IsNetworkOrHostDown(err, false)
-	}
-	xhttp.DrainBody(resp.Body)
-=======
 
 	conn.Close()
->>>>>>> 96c0ce1f
 	return true
 }
 
