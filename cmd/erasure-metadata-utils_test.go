/*
 * MinIO Cloud Storage, (C) 2015, 2016, 2017 MinIO, Inc.
 *
 * Licensed under the Apache License, Version 2.0 (the "License");
 * you may not use this file except in compliance with the License.
 * You may obtain a copy of the License at
 *
 *     http://www.apache.org/licenses/LICENSE-2.0
 *
 * Unless required by applicable law or agreed to in writing, software
 * distributed under the License is distributed on an "AS IS" BASIS,
 * WITHOUT WARRANTIES OR CONDITIONS OF ANY KIND, either express or implied.
 * See the License for the specific language governing permissions and
 * limitations under the License.
 */

package cmd

import (
	"context"
	"reflect"
	"testing"
)

// Tests caclculating disk count.
func TestDiskCount(t *testing.T) {
	testCases := []struct {
		disks     []StorageAPI
		diskCount int
	}{
		// Test case - 1
		{
			disks:     []StorageAPI{&xlStorage{}, &xlStorage{}, &xlStorage{}, &xlStorage{}},
			diskCount: 4,
		},
		// Test case - 2
		{
			disks:     []StorageAPI{nil, &xlStorage{}, &xlStorage{}, &xlStorage{}},
			diskCount: 3,
		},
	}
	for i, testCase := range testCases {
		cdiskCount := diskCount(testCase.disks)
		if cdiskCount != testCase.diskCount {
			t.Errorf("Test %d: Expected %d, got %d", i+1, testCase.diskCount, cdiskCount)
		}
	}
}

// Test for reduceErrs, reduceErr reduces collection
// of errors into a single maximal error with in the list.
func TestReduceErrs(t *testing.T) {
	// List all of all test cases to validate various cases of reduce errors.
	testCases := []struct {
		errs        []error
		ignoredErrs []error
		err         error
	}{
		// Validate if have reduced properly.
		{[]error{
			errDiskNotFound,
			errDiskNotFound,
			errDiskFull,
		}, []error{}, errErasureReadQuorum},
		// Validate if have no consensus.
		{[]error{
			errDiskFull,
			errDiskNotFound,
			nil, nil,
		}, []error{}, errErasureReadQuorum},
		// Validate if have consensus and errors ignored.
		{[]error{
			errVolumeNotFound,
			errVolumeNotFound,
			errVolumeNotFound,
			errVolumeNotFound,
			errVolumeNotFound,
			errDiskNotFound,
			errDiskNotFound,
		}, []error{errDiskNotFound}, errVolumeNotFound},
		{[]error{}, []error{}, errErasureReadQuorum},
		{[]error{errFileNotFound, errFileNotFound, errFileNotFound,
			errFileNotFound, errFileNotFound, nil, nil, nil, nil, nil},
			nil, nil},
	}
	// Validates list of all the testcases for returning valid errors.
	for i, testCase := range testCases {
		gotErr := reduceReadQuorumErrs(context.Background(), testCase.errs, testCase.ignoredErrs, 5)
		if gotErr != testCase.err {
			t.Errorf("Test %d : expected %s, got %s", i+1, testCase.err, gotErr)
		}
		gotNewErr := reduceWriteQuorumErrs(context.Background(), testCase.errs, testCase.ignoredErrs, 6)
		if gotNewErr != errErasureWriteQuorum {
			t.Errorf("Test %d : expected %s, got %s", i+1, errErasureWriteQuorum, gotErr)
		}
	}
}

// TestHashOrder - test order of ints in array
func TestHashOrder(t *testing.T) {
	testCases := []struct {
		objectName  string
		hashedOrder []int
	}{
		// cases which should pass the test.
		// passing in valid object name.
		{"object", []int{14, 15, 16, 1, 2, 3, 4, 5, 6, 7, 8, 9, 10, 11, 12, 13}},
		{"The Shining Script <v1>.pdf", []int{16, 1, 2, 3, 4, 5, 6, 7, 8, 9, 10, 11, 12, 13, 14, 15}},
		{"Cost Benefit Analysis (2009-2010).pptx", []int{15, 16, 1, 2, 3, 4, 5, 6, 7, 8, 9, 10, 11, 12, 13, 14}},
		{"117Gn8rfHL2ACARPAhaFd0AGzic9pUbIA/5OCn5A", []int{3, 4, 5, 6, 7, 8, 9, 10, 11, 12, 13, 14, 15, 16, 1, 2}},
		{"SHØRT", []int{11, 12, 13, 14, 15, 16, 1, 2, 3, 4, 5, 6, 7, 8, 9, 10}},
		{"There are far too many object names, and far too few bucket names!", []int{15, 16, 1, 2, 3, 4, 5, 6, 7, 8, 9, 10, 11, 12, 13, 14}},
		{"a/b/c/", []int{3, 4, 5, 6, 7, 8, 9, 10, 11, 12, 13, 14, 15, 16, 1, 2}},
		{"/a/b/c", []int{6, 7, 8, 9, 10, 11, 12, 13, 14, 15, 16, 1, 2, 3, 4, 5}},
		{string([]byte{0xff, 0xfe, 0xfd}), []int{15, 16, 1, 2, 3, 4, 5, 6, 7, 8, 9, 10, 11, 12, 13, 14}},
	}

	// Tests hashing order to be consistent.
	for i, testCase := range testCases {
		hashedOrder := hashOrder(testCase.objectName, 16)
		if !reflect.DeepEqual(testCase.hashedOrder, hashedOrder) {
			t.Errorf("Test case %d: Expected \"%v\" but failed \"%v\"", i+1, testCase.hashedOrder, hashedOrder)
		}
	}

	// Tests hashing order to fail for when order is '-1'.
	if hashedOrder := hashOrder("This will fail", -1); hashedOrder != nil {
		t.Errorf("Test: Expect \"nil\" but failed \"%#v\"", hashedOrder)
	}

	if hashedOrder := hashOrder("This will fail", 0); hashedOrder != nil {
		t.Errorf("Test: Expect \"nil\" but failed \"%#v\"", hashedOrder)
	}
}

func TestShuffleDisks(t *testing.T) {
	ctx, cancel := context.WithCancel(context.Background())
	defer cancel()

	nDisks := 16
	disks, err := getRandomDisks(nDisks)
	if err != nil {
		t.Fatal(err)
	}
	objLayer, _, err := initObjectLayer(ctx, mustGetZoneEndpoints(disks...))
	if err != nil {
		removeRoots(disks)
		t.Fatal(err)
	}
	defer removeRoots(disks)
<<<<<<< HEAD
	z := objLayer.(*erasureServerSets)
=======
	z := objLayer.(*erasureServerPools)
>>>>>>> 96c0ce1f
	testShuffleDisks(t, z)
}

// Test shuffleDisks which returns shuffled slice of disks for their actual distribution.
<<<<<<< HEAD
func testShuffleDisks(t *testing.T, z *erasureServerSets) {
	disks := z.serverSets[0].GetDisks(0)()
=======
func testShuffleDisks(t *testing.T, z *erasureServerPools) {
	disks := z.serverPools[0].GetDisks(0)()
>>>>>>> 96c0ce1f
	distribution := []int{16, 14, 12, 10, 8, 6, 4, 2, 1, 3, 5, 7, 9, 11, 13, 15}
	shuffledDisks := shuffleDisks(disks, distribution)
	// From the "distribution" above you can notice that:
	// 1st data block is in the 9th disk (i.e distribution index 8)
	// 2nd data block is in the 8th disk (i.e distribution index 7) and so on.
	if shuffledDisks[0] != disks[8] ||
		shuffledDisks[1] != disks[7] ||
		shuffledDisks[2] != disks[9] ||
		shuffledDisks[3] != disks[6] ||
		shuffledDisks[4] != disks[10] ||
		shuffledDisks[5] != disks[5] ||
		shuffledDisks[6] != disks[11] ||
		shuffledDisks[7] != disks[4] ||
		shuffledDisks[8] != disks[12] ||
		shuffledDisks[9] != disks[3] ||
		shuffledDisks[10] != disks[13] ||
		shuffledDisks[11] != disks[2] ||
		shuffledDisks[12] != disks[14] ||
		shuffledDisks[13] != disks[1] ||
		shuffledDisks[14] != disks[15] ||
		shuffledDisks[15] != disks[0] {
		t.Errorf("shuffleDisks returned incorrect order.")
	}
}

// TestEvalDisks tests the behavior of evalDisks
func TestEvalDisks(t *testing.T) {
	ctx, cancel := context.WithCancel(context.Background())
	defer cancel()

	nDisks := 16
	disks, err := getRandomDisks(nDisks)
	if err != nil {
		t.Fatal(err)
	}
	objLayer, _, err := initObjectLayer(ctx, mustGetZoneEndpoints(disks...))
	if err != nil {
		removeRoots(disks)
		t.Fatal(err)
	}
	defer removeRoots(disks)
<<<<<<< HEAD
	z := objLayer.(*erasureServerSets)
=======
	z := objLayer.(*erasureServerPools)
>>>>>>> 96c0ce1f
	testShuffleDisks(t, z)
}<|MERGE_RESOLUTION|>--- conflicted
+++ resolved
@@ -148,22 +148,13 @@
 		t.Fatal(err)
 	}
 	defer removeRoots(disks)
-<<<<<<< HEAD
-	z := objLayer.(*erasureServerSets)
-=======
 	z := objLayer.(*erasureServerPools)
->>>>>>> 96c0ce1f
 	testShuffleDisks(t, z)
 }
 
 // Test shuffleDisks which returns shuffled slice of disks for their actual distribution.
-<<<<<<< HEAD
-func testShuffleDisks(t *testing.T, z *erasureServerSets) {
-	disks := z.serverSets[0].GetDisks(0)()
-=======
 func testShuffleDisks(t *testing.T, z *erasureServerPools) {
 	disks := z.serverPools[0].GetDisks(0)()
->>>>>>> 96c0ce1f
 	distribution := []int{16, 14, 12, 10, 8, 6, 4, 2, 1, 3, 5, 7, 9, 11, 13, 15}
 	shuffledDisks := shuffleDisks(disks, distribution)
 	// From the "distribution" above you can notice that:
@@ -205,10 +196,6 @@
 		t.Fatal(err)
 	}
 	defer removeRoots(disks)
-<<<<<<< HEAD
-	z := objLayer.(*erasureServerSets)
-=======
 	z := objLayer.(*erasureServerPools)
->>>>>>> 96c0ce1f
 	testShuffleDisks(t, z)
 }