/*
 * MinIO Cloud Storage, (C) 2019 MinIO, Inc.
 *
 * Licensed under the Apache License, Version 2.0 (the "License");
 * you may not use this file except in compliance with the License.
 * You may obtain a copy of the License at
 *
 *     http://www.apache.org/licenses/LICENSE-2.0
 *
 * Unless required by applicable law or agreed to in writing, software
 * distributed under the License is distributed on an "AS IS" BASIS,
 * WITHOUT WARRANTIES OR CONDITIONS OF ANY KIND, either express or implied.
 * See the License for the specific language governing permissions and
 * limitations under the License.
 */

package cmd

import (
	"context"
	"time"

<<<<<<< HEAD
	"github.com/storj/minio/pkg/madmin"
=======
	"github.com/minio/minio/cmd/logger"
	"github.com/minio/minio/pkg/madmin"
>>>>>>> 96c0ce1f
)

// healTask represents what to heal along with options
//   path: '/' =>  Heal disk formats along with metadata
//   path: 'bucket/' or '/bucket/' => Heal bucket
//   path: 'bucket/object' => Heal object
type healTask struct {
	bucket    string
	object    string
	versionID string
	opts      madmin.HealOpts
	// Healing response will be sent here
	responseCh chan healResult
}

// healResult represents a healing result with a possible error
type healResult struct {
	result madmin.HealResultItem
	err    error
}

// healRoutine receives heal tasks, to heal buckets, objects and format.json
type healRoutine struct {
	tasks  chan healTask
	doneCh chan struct{}
}

// Add a new task in the tasks queue
func (h *healRoutine) queueHealTask(task healTask) {
	h.tasks <- task
}

func waitForLowHTTPReq(tolerance int, maxWait time.Duration) {
	// At max 10 attempts to wait with 100 millisecond interval before proceeding
	waitCount := 10
	waitTick := 100 * time.Millisecond

	// Bucket notification and http trace are not costly, it is okay to ignore them
	// while counting the number of concurrent connections
	toleranceFn := func() int {
		return tolerance + globalHTTPListen.NumSubscribers() + globalHTTPTrace.NumSubscribers()
	}

	if httpServer := newHTTPServerFn(); httpServer != nil {
		// Any requests in progress, delay the heal.
		for httpServer.GetRequestCount() >= toleranceFn() {
			time.Sleep(waitTick)
			waitCount--
			if waitCount == 0 {
				if intDataUpdateTracker.debug {
					logger.Info("waitForLowHTTPReq: waited %d times, resuming", waitCount)
				}
				break
			}
		}
	}
}

// Wait for heal requests and process them
func (h *healRoutine) run(ctx context.Context, objAPI ObjectLayer) {
	for {
		select {
		case task, ok := <-h.tasks:
			if !ok {
				break
			}

			var res madmin.HealResultItem
			var err error
			switch {
			case task.bucket == nopHeal:
				continue
			case task.bucket == SlashSeparator:
				res, err = healDiskFormat(ctx, objAPI, task.opts)
			case task.bucket != "" && task.object == "":
				res, err = objAPI.HealBucket(ctx, task.bucket, task.opts.DryRun, task.opts.Remove)
			case task.bucket != "" && task.object != "":
				res, err = objAPI.HealObject(ctx, task.bucket, task.object, task.versionID, task.opts)
			}
			task.responseCh <- healResult{result: res, err: err}

		case <-h.doneCh:
			return
		case <-ctx.Done():
			return
		}
	}
}

func newHealRoutine() *healRoutine {
	return &healRoutine{
		tasks:  make(chan healTask),
		doneCh: make(chan struct{}),
	}

}

// healDiskFormat - heals format.json, return value indicates if a
// failure error occurred.
func healDiskFormat(ctx context.Context, objAPI ObjectLayer, opts madmin.HealOpts) (madmin.HealResultItem, error) {
	res, err := objAPI.HealFormat(ctx, opts.DryRun)

	// return any error, ignore error returned when disks have
	// already healed.
	if err != nil && err != errNoHealRequired {
		return madmin.HealResultItem{}, err
	}

	return res, nil
}<|MERGE_RESOLUTION|>--- conflicted
+++ resolved
@@ -20,12 +20,8 @@
 	"context"
 	"time"
 
-<<<<<<< HEAD
+	"github.com/storj/minio/cmd/logger"
 	"github.com/storj/minio/pkg/madmin"
-=======
-	"github.com/minio/minio/cmd/logger"
-	"github.com/minio/minio/pkg/madmin"
->>>>>>> 96c0ce1f
 )
 
 // healTask represents what to heal along with options
