/*
 * MinIO Cloud Storage, (C) 2015, 2016, 2017, 2018 MinIO, Inc.
 *
 * Licensed under the Apache License, Version 2.0 (the "License");
 * you may not use this file except in compliance with the License.
 * You may obtain a copy of the License at
 *
 *     http://www.apache.org/licenses/LICENSE-2.0
 *
 * Unless required by applicable law or agreed to in writing, software
 * distributed under the License is distributed on an "AS IS" BASIS,
 * WITHOUT WARRANTIES OR CONDITIONS OF ANY KIND, either express or implied.
 * See the License for the specific language governing permissions and
 * limitations under the License.
 */

package cmd

import (
	"context"
	"encoding/xml"
	"fmt"
	"net/http"
	"net/url"
	"strings"

	"github.com/Azure/azure-storage-blob-go/azblob"
	"google.golang.org/api/googleapi"

	minio "github.com/minio/minio-go/v7"
	"github.com/minio/minio-go/v7/pkg/tags"
	"github.com/storj/minio/cmd/config/dns"
	"github.com/storj/minio/cmd/crypto"
	"github.com/storj/minio/cmd/logger"
	"github.com/storj/minio/pkg/auth"
	"github.com/storj/minio/pkg/bucket/lifecycle"
	"github.com/storj/minio/pkg/bucket/replication"

	objectlock "github.com/storj/minio/pkg/bucket/object/lock"
	"github.com/storj/minio/pkg/bucket/policy"
	"github.com/storj/minio/pkg/bucket/versioning"
	"github.com/storj/minio/pkg/event"
	"github.com/storj/minio/pkg/hash"
)

// APIError structure
type APIError struct {
	Code           string
	Description    string
	HTTPStatusCode int
}

// APIErrorResponse - error response format
type APIErrorResponse struct {
	XMLName    xml.Name `xml:"Error" json:"-"`
	Code       string
	Message    string
	Key        string `xml:"Key,omitempty" json:"Key,omitempty"`
	BucketName string `xml:"BucketName,omitempty" json:"BucketName,omitempty"`
	Resource   string
	Region     string `xml:"Region,omitempty" json:"Region,omitempty"`
	RequestID  string `xml:"RequestId" json:"RequestId"`
	HostID     string `xml:"HostId" json:"HostId"`
}

// APIErrorCode type of error status.
type APIErrorCode int

// Error codes, non exhaustive list - http://docs.aws.amazon.com/AmazonS3/latest/API/ErrorResponses.html
const (
	ErrNone APIErrorCode = iota
	ErrAccessDenied
	ErrBadDigest
	ErrEntityTooSmall
	ErrEntityTooLarge
	ErrPolicyTooLarge
	ErrIncompleteBody
	ErrInternalError
	ErrInvalidAccessKeyID
	ErrInvalidBucketName
	ErrInvalidDigest
	ErrInvalidRange
	ErrInvalidCopyPartRange
	ErrInvalidCopyPartRangeSource
	ErrInvalidMaxKeys
	ErrInvalidEncodingMethod
	ErrInvalidMaxUploads
	ErrInvalidMaxParts
	ErrInvalidPartNumberMarker
	ErrInvalidRequestBody
	ErrInvalidCopySource
	ErrInvalidMetadataDirective
	ErrInvalidCopyDest
	ErrInvalidPolicyDocument
	ErrInvalidObjectState
	ErrMalformedXML
	ErrMissingContentLength
	ErrMissingContentMD5
	ErrMissingRequestBodyError
	ErrMissingSecurityHeader
	ErrNoSuchBucket
	ErrNoSuchBucketPolicy
	ErrNoSuchBucketLifecycle
	ErrNoSuchLifecycleConfiguration
	ErrNoSuchBucketSSEConfig
	ErrNoSuchCORSConfiguration
	ErrNoSuchWebsiteConfiguration
	ErrReplicationConfigurationNotFoundError
	ErrRemoteDestinationNotFoundError
	ErrReplicationDestinationMissingLock
	ErrRemoteTargetNotFoundError
	ErrReplicationRemoteConnectionError
	ErrBucketRemoteIdenticalToSource
	ErrBucketRemoteAlreadyExists
	ErrBucketRemoteLabelInUse
	ErrBucketRemoteArnTypeInvalid
	ErrBucketRemoteArnInvalid
	ErrBucketRemoteRemoveDisallowed
	ErrRemoteTargetNotVersionedError
	ErrReplicationSourceNotVersionedError
	ErrReplicationNeedsVersioningError
	ErrReplicationBucketNeedsVersioningError
	ErrBucketReplicationDisabledError
	ErrObjectRestoreAlreadyInProgress
	ErrNoSuchKey
	ErrNoSuchUpload
	ErrInvalidVersionID
	ErrNoSuchVersion
	ErrNotImplemented
	ErrPreconditionFailed
	ErrRequestTimeTooSkewed
	ErrSignatureDoesNotMatch
	ErrMethodNotAllowed
	ErrInvalidPart
	ErrInvalidPartOrder
	ErrAuthorizationHeaderMalformed
	ErrMalformedPOSTRequest
	ErrPOSTFileRequired
	ErrSignatureVersionNotSupported
	ErrBucketNotEmpty
	ErrAllAccessDisabled
	ErrMalformedPolicy
	ErrMissingFields
	ErrMissingCredTag
	ErrCredMalformed
	ErrInvalidRegion
	ErrInvalidServiceS3
	ErrInvalidServiceSTS
	ErrInvalidRequestVersion
	ErrMissingSignTag
	ErrMissingSignHeadersTag
	ErrMalformedDate
	ErrMalformedPresignedDate
	ErrMalformedCredentialDate
	ErrMalformedCredentialRegion
	ErrMalformedExpires
	ErrNegativeExpires
	ErrAuthHeaderEmpty
	ErrExpiredPresignRequest
	ErrRequestNotReadyYet
	ErrUnsignedHeaders
	ErrMissingDateHeader
	ErrInvalidQuerySignatureAlgo
	ErrInvalidQueryParams
	ErrBucketAlreadyOwnedByYou
	ErrInvalidDuration
	ErrBucketAlreadyExists
	ErrMetadataTooLarge
	ErrUnsupportedMetadata
	ErrMaximumExpires
	ErrSlowDown
	ErrInvalidPrefixMarker
	ErrBadRequest
	ErrKeyTooLongError
	ErrInvalidBucketObjectLockConfiguration
	ErrObjectLockConfigurationNotFound
	ErrObjectLockConfigurationNotAllowed
	ErrNoSuchObjectLockConfiguration
	ErrObjectLocked
	ErrInvalidRetentionDate
	ErrPastObjectLockRetainDate
	ErrUnknownWORMModeDirective
	ErrBucketTaggingNotFound
	ErrObjectLockInvalidHeaders
	ErrInvalidTagDirective
	// Add new error codes here.

	// SSE-S3 related API errors
	ErrInvalidEncryptionMethod

	// Server-Side-Encryption (with Customer provided key) related API errors.
	ErrInsecureSSECustomerRequest
	ErrSSEMultipartEncrypted
	ErrSSEEncryptedObject
	ErrInvalidEncryptionParameters
	ErrInvalidSSECustomerAlgorithm
	ErrInvalidSSECustomerKey
	ErrMissingSSECustomerKey
	ErrMissingSSECustomerKeyMD5
	ErrSSECustomerKeyMD5Mismatch
	ErrInvalidSSECustomerParameters
	ErrIncompatibleEncryptionMethod
	ErrKMSNotConfigured
	ErrKMSAuthFailure

	ErrNoAccessKey
	ErrInvalidToken

	// Bucket notification related errors.
	ErrEventNotification
	ErrARNNotification
	ErrRegionNotification
	ErrOverlappingFilterNotification
	ErrFilterNameInvalid
	ErrFilterNamePrefix
	ErrFilterNameSuffix
	ErrFilterValueInvalid
	ErrOverlappingConfigs
	ErrUnsupportedNotification

	// S3 extended errors.
	ErrContentSHA256Mismatch

	// Add new extended error codes here.

	// MinIO extended errors.
	ErrReadQuorum
	ErrWriteQuorum
	ErrParentIsObject
	ErrStorageFull
	ErrRequestBodyParse
	ErrObjectExistsAsDirectory
	ErrInvalidObjectName
	ErrInvalidObjectNamePrefixSlash
	ErrInvalidResourceName
	ErrServerNotInitialized
	ErrOperationTimedOut
	ErrClientDisconnected
	ErrOperationMaxedOut
	ErrInvalidRequest
	// MinIO storage class error codes
	ErrInvalidStorageClass
	ErrBackendDown
	// Add new extended error codes here.
	// Please open a https://github.com/storj/minio/issues before adding
	// new error codes here.

	ErrMalformedJSON
	ErrAdminNoSuchUser
	ErrAdminNoSuchGroup
	ErrAdminGroupNotEmpty
	ErrAdminNoSuchPolicy
	ErrAdminInvalidArgument
	ErrAdminInvalidAccessKey
	ErrAdminInvalidSecretKey
	ErrAdminConfigNoQuorum
	ErrAdminConfigTooLarge
	ErrAdminConfigBadJSON
	ErrAdminConfigDuplicateKeys
	ErrAdminCredentialsMismatch
	ErrInsecureClientRequest
	ErrObjectTampered
	// Bucket Quota error codes
	ErrAdminBucketQuotaExceeded
	ErrAdminNoSuchQuotaConfiguration
	ErrAdminBucketQuotaDisabled

	ErrHealNotImplemented
	ErrHealNoSuchProcess
	ErrHealInvalidClientToken
	ErrHealMissingBucket
	ErrHealAlreadyRunning
	ErrHealOverlappingPaths
	ErrIncorrectContinuationToken

	// S3 Select Errors
	ErrEmptyRequestBody
	ErrUnsupportedFunction
	ErrInvalidExpressionType
	ErrBusy
	ErrUnauthorizedAccess
	ErrExpressionTooLong
	ErrIllegalSQLFunctionArgument
	ErrInvalidKeyPath
	ErrInvalidCompressionFormat
	ErrInvalidFileHeaderInfo
	ErrInvalidJSONType
	ErrInvalidQuoteFields
	ErrInvalidRequestParameter
	ErrInvalidDataType
	ErrInvalidTextEncoding
	ErrInvalidDataSource
	ErrInvalidTableAlias
	ErrMissingRequiredParameter
	ErrObjectSerializationConflict
	ErrUnsupportedSQLOperation
	ErrUnsupportedSQLStructure
	ErrUnsupportedSyntax
	ErrUnsupportedRangeHeader
	ErrLexerInvalidChar
	ErrLexerInvalidOperator
	ErrLexerInvalidLiteral
	ErrLexerInvalidIONLiteral
	ErrParseExpectedDatePart
	ErrParseExpectedKeyword
	ErrParseExpectedTokenType
	ErrParseExpected2TokenTypes
	ErrParseExpectedNumber
	ErrParseExpectedRightParenBuiltinFunctionCall
	ErrParseExpectedTypeName
	ErrParseExpectedWhenClause
	ErrParseUnsupportedToken
	ErrParseUnsupportedLiteralsGroupBy
	ErrParseExpectedMember
	ErrParseUnsupportedSelect
	ErrParseUnsupportedCase
	ErrParseUnsupportedCaseClause
	ErrParseUnsupportedAlias
	ErrParseUnsupportedSyntax
	ErrParseUnknownOperator
	ErrParseMissingIdentAfterAt
	ErrParseUnexpectedOperator
	ErrParseUnexpectedTerm
	ErrParseUnexpectedToken
	ErrParseUnexpectedKeyword
	ErrParseExpectedExpression
	ErrParseExpectedLeftParenAfterCast
	ErrParseExpectedLeftParenValueConstructor
	ErrParseExpectedLeftParenBuiltinFunctionCall
	ErrParseExpectedArgumentDelimiter
	ErrParseCastArity
	ErrParseInvalidTypeParam
	ErrParseEmptySelect
	ErrParseSelectMissingFrom
	ErrParseExpectedIdentForGroupName
	ErrParseExpectedIdentForAlias
	ErrParseUnsupportedCallWithStar
	ErrParseNonUnaryAgregateFunctionCall
	ErrParseMalformedJoin
	ErrParseExpectedIdentForAt
	ErrParseAsteriskIsNotAloneInSelectList
	ErrParseCannotMixSqbAndWildcardInSelectList
	ErrParseInvalidContextForWildcardInSelectList
	ErrIncorrectSQLFunctionArgumentType
	ErrValueParseFailure
	ErrEvaluatorInvalidArguments
	ErrIntegerOverflow
	ErrLikeInvalidInputs
	ErrCastFailed
	ErrInvalidCast
	ErrEvaluatorInvalidTimestampFormatPattern
	ErrEvaluatorInvalidTimestampFormatPatternSymbolForParsing
	ErrEvaluatorTimestampFormatPatternDuplicateFields
	ErrEvaluatorTimestampFormatPatternHourClockAmPmMismatch
	ErrEvaluatorUnterminatedTimestampFormatPatternToken
	ErrEvaluatorInvalidTimestampFormatPatternToken
	ErrEvaluatorInvalidTimestampFormatPatternSymbol
	ErrEvaluatorBindingDoesNotExist
	ErrMissingHeaders
	ErrInvalidColumnIndex

	ErrAdminConfigNotificationTargetsFailed
	ErrAdminProfilerNotEnabled
	ErrInvalidDecompressedSize
	ErrAddUserInvalidArgument
	ErrAdminAccountNotEligible
	ErrAccountNotEligible
	ErrServiceAccountNotFound
	ErrPostPolicyConditionInvalidFormat
)

type errorCodeMap map[APIErrorCode]APIError

func (e errorCodeMap) ToAPIErrWithErr(errCode APIErrorCode, err error) APIError {
	apiErr, ok := e[errCode]
	if !ok {
		apiErr = e[ErrInternalError]
	}
	if err != nil {
		apiErr.Description = fmt.Sprintf("%s (%s)", apiErr.Description, err)
	}
	return apiErr
}

func (e errorCodeMap) ToAPIErr(errCode APIErrorCode) APIError {
	return e.ToAPIErrWithErr(errCode, nil)
}

// error code to APIError structure, these fields carry respective
// descriptions for all the error responses.
var errorCodes = errorCodeMap{
	ErrInvalidCopyDest: {
		Code:           "InvalidRequest",
		Description:    "This copy request is illegal because it is trying to copy an object to itself without changing the object's metadata, storage class, website redirect location or encryption attributes.",
		HTTPStatusCode: http.StatusBadRequest,
	},
	ErrInvalidCopySource: {
		Code:           "InvalidArgument",
		Description:    "Copy Source must mention the source bucket and key: sourcebucket/sourcekey.",
		HTTPStatusCode: http.StatusBadRequest,
	},
	ErrInvalidMetadataDirective: {
		Code:           "InvalidArgument",
		Description:    "Unknown metadata directive.",
		HTTPStatusCode: http.StatusBadRequest,
	},
	ErrInvalidStorageClass: {
		Code:           "InvalidStorageClass",
		Description:    "Invalid storage class.",
		HTTPStatusCode: http.StatusBadRequest,
	},
	ErrInvalidRequestBody: {
		Code:           "InvalidArgument",
		Description:    "Body shouldn't be set for this request.",
		HTTPStatusCode: http.StatusBadRequest,
	},
	ErrInvalidMaxUploads: {
		Code:           "InvalidArgument",
		Description:    "Argument max-uploads must be an integer between 0 and 2147483647",
		HTTPStatusCode: http.StatusBadRequest,
	},
	ErrInvalidMaxKeys: {
		Code:           "InvalidArgument",
		Description:    "Argument maxKeys must be an integer between 0 and 2147483647",
		HTTPStatusCode: http.StatusBadRequest,
	},
	ErrInvalidEncodingMethod: {
		Code:           "InvalidArgument",
		Description:    "Invalid Encoding Method specified in Request",
		HTTPStatusCode: http.StatusBadRequest,
	},
	ErrInvalidMaxParts: {
		Code:           "InvalidArgument",
		Description:    "Argument max-parts must be an integer between 0 and 2147483647",
		HTTPStatusCode: http.StatusBadRequest,
	},
	ErrInvalidPartNumberMarker: {
		Code:           "InvalidArgument",
		Description:    "Argument partNumberMarker must be an integer.",
		HTTPStatusCode: http.StatusBadRequest,
	},
	ErrInvalidPolicyDocument: {
		Code:           "InvalidPolicyDocument",
		Description:    "The content of the form does not meet the conditions specified in the policy document.",
		HTTPStatusCode: http.StatusBadRequest,
	},
	ErrAccessDenied: {
		Code:           "AccessDenied",
		Description:    "Access Denied.",
		HTTPStatusCode: http.StatusForbidden,
	},
	ErrBadDigest: {
		Code:           "BadDigest",
		Description:    "The Content-Md5 you specified did not match what we received.",
		HTTPStatusCode: http.StatusBadRequest,
	},
	ErrEntityTooSmall: {
		Code:           "EntityTooSmall",
		Description:    "Your proposed upload is smaller than the minimum allowed object size.",
		HTTPStatusCode: http.StatusBadRequest,
	},
	ErrEntityTooLarge: {
		Code:           "EntityTooLarge",
		Description:    "Your proposed upload exceeds the maximum allowed object size.",
		HTTPStatusCode: http.StatusBadRequest,
	},
	ErrPolicyTooLarge: {
		Code:           "PolicyTooLarge",
		Description:    "Policy exceeds the maximum allowed document size.",
		HTTPStatusCode: http.StatusBadRequest,
	},
	ErrIncompleteBody: {
		Code:           "IncompleteBody",
		Description:    "You did not provide the number of bytes specified by the Content-Length HTTP header.",
		HTTPStatusCode: http.StatusBadRequest,
	},
	ErrInternalError: {
		Code:           "InternalError",
		Description:    "We encountered an internal error, please try again.",
		HTTPStatusCode: http.StatusInternalServerError,
	},
	ErrInvalidAccessKeyID: {
		Code:           "InvalidAccessKeyId",
		Description:    "The Access Key Id you provided does not exist in our records.",
		HTTPStatusCode: http.StatusForbidden,
	},
	ErrInvalidBucketName: {
		Code:           "InvalidBucketName",
		Description:    "The specified bucket is not valid.",
		HTTPStatusCode: http.StatusBadRequest,
	},
	ErrInvalidDigest: {
		Code:           "InvalidDigest",
		Description:    "The Content-Md5 you specified is not valid.",
		HTTPStatusCode: http.StatusBadRequest,
	},
	ErrInvalidRange: {
		Code:           "InvalidRange",
		Description:    "The requested range is not satisfiable",
		HTTPStatusCode: http.StatusRequestedRangeNotSatisfiable,
	},
	ErrMalformedXML: {
		Code:           "MalformedXML",
		Description:    "The XML you provided was not well-formed or did not validate against our published schema.",
		HTTPStatusCode: http.StatusBadRequest,
	},
	ErrMissingContentLength: {
		Code:           "MissingContentLength",
		Description:    "You must provide the Content-Length HTTP header.",
		HTTPStatusCode: http.StatusLengthRequired,
	},
	ErrMissingContentMD5: {
		Code:           "MissingContentMD5",
		Description:    "Missing required header for this request: Content-Md5.",
		HTTPStatusCode: http.StatusBadRequest,
	},
	ErrMissingSecurityHeader: {
		Code:           "MissingSecurityHeader",
		Description:    "Your request was missing a required header",
		HTTPStatusCode: http.StatusBadRequest,
	},
	ErrMissingRequestBodyError: {
		Code:           "MissingRequestBodyError",
		Description:    "Request body is empty.",
		HTTPStatusCode: http.StatusLengthRequired,
	},
	ErrNoSuchBucket: {
		Code:           "NoSuchBucket",
		Description:    "The specified bucket does not exist",
		HTTPStatusCode: http.StatusNotFound,
	},
	ErrNoSuchBucketPolicy: {
		Code:           "NoSuchBucketPolicy",
		Description:    "The bucket policy does not exist",
		HTTPStatusCode: http.StatusNotFound,
	},
	ErrNoSuchBucketLifecycle: {
		Code:           "NoSuchBucketLifecycle",
		Description:    "The bucket lifecycle configuration does not exist",
		HTTPStatusCode: http.StatusNotFound,
	},
	ErrNoSuchLifecycleConfiguration: {
		Code:           "NoSuchLifecycleConfiguration",
		Description:    "The lifecycle configuration does not exist",
		HTTPStatusCode: http.StatusNotFound,
	},
	ErrNoSuchBucketSSEConfig: {
		Code:           "ServerSideEncryptionConfigurationNotFoundError",
		Description:    "The server side encryption configuration was not found",
		HTTPStatusCode: http.StatusNotFound,
	},
	ErrNoSuchKey: {
		Code:           "NoSuchKey",
		Description:    "The specified key does not exist.",
		HTTPStatusCode: http.StatusNotFound,
	},
	ErrNoSuchUpload: {
		Code:           "NoSuchUpload",
		Description:    "The specified multipart upload does not exist. The upload ID may be invalid, or the upload may have been aborted or completed.",
		HTTPStatusCode: http.StatusNotFound,
	},
	ErrInvalidVersionID: {
		Code:           "InvalidArgument",
		Description:    "Invalid version id specified",
		HTTPStatusCode: http.StatusBadRequest,
	},
	ErrNoSuchVersion: {
		Code:           "NoSuchVersion",
		Description:    "The specified version does not exist.",
		HTTPStatusCode: http.StatusNotFound,
	},
	ErrNotImplemented: {
		Code:           "NotImplemented",
		Description:    "A header you provided implies functionality that is not implemented",
		HTTPStatusCode: http.StatusNotImplemented,
	},
	ErrPreconditionFailed: {
		Code:           "PreconditionFailed",
		Description:    "At least one of the pre-conditions you specified did not hold",
		HTTPStatusCode: http.StatusPreconditionFailed,
	},
	ErrRequestTimeTooSkewed: {
		Code:           "RequestTimeTooSkewed",
		Description:    "The difference between the request time and the server's time is too large.",
		HTTPStatusCode: http.StatusForbidden,
	},
	ErrSignatureDoesNotMatch: {
		Code:           "SignatureDoesNotMatch",
		Description:    "The request signature we calculated does not match the signature you provided. Check your key and signing method.",
		HTTPStatusCode: http.StatusForbidden,
	},
	ErrMethodNotAllowed: {
		Code:           "MethodNotAllowed",
		Description:    "The specified method is not allowed against this resource.",
		HTTPStatusCode: http.StatusMethodNotAllowed,
	},
	ErrInvalidPart: {
		Code:           "InvalidPart",
		Description:    "One or more of the specified parts could not be found.  The part may not have been uploaded, or the specified entity tag may not match the part's entity tag.",
		HTTPStatusCode: http.StatusBadRequest,
	},
	ErrInvalidPartOrder: {
		Code:           "InvalidPartOrder",
		Description:    "The list of parts was not in ascending order. The parts list must be specified in order by part number.",
		HTTPStatusCode: http.StatusBadRequest,
	},
	ErrInvalidObjectState: {
		Code:           "InvalidObjectState",
		Description:    "The operation is not valid for the current state of the object.",
		HTTPStatusCode: http.StatusForbidden,
	},
	ErrAuthorizationHeaderMalformed: {
		Code:           "AuthorizationHeaderMalformed",
		Description:    "The authorization header is malformed; the region is wrong; expecting 'us-east-1'.",
		HTTPStatusCode: http.StatusBadRequest,
	},
	ErrMalformedPOSTRequest: {
		Code:           "MalformedPOSTRequest",
		Description:    "The body of your POST request is not well-formed multipart/form-data.",
		HTTPStatusCode: http.StatusBadRequest,
	},
	ErrPOSTFileRequired: {
		Code:           "InvalidArgument",
		Description:    "POST requires exactly one file upload per request.",
		HTTPStatusCode: http.StatusBadRequest,
	},
	ErrSignatureVersionNotSupported: {
		Code:           "InvalidRequest",
		Description:    "The authorization mechanism you have provided is not supported. Please use AWS4-HMAC-SHA256.",
		HTTPStatusCode: http.StatusBadRequest,
	},
	ErrBucketNotEmpty: {
		Code:           "BucketNotEmpty",
		Description:    "The bucket you tried to delete is not empty",
		HTTPStatusCode: http.StatusConflict,
	},
	ErrBucketAlreadyExists: {
		Code:           "BucketAlreadyExists",
		Description:    "The requested bucket name is not available. The bucket namespace is shared by all users of the system. Please select a different name and try again.",
		HTTPStatusCode: http.StatusConflict,
	},
	ErrAllAccessDisabled: {
		Code:           "AllAccessDisabled",
		Description:    "All access to this bucket has been disabled.",
		HTTPStatusCode: http.StatusForbidden,
	},
	ErrMalformedPolicy: {
		Code:           "MalformedPolicy",
		Description:    "Policy has invalid resource.",
		HTTPStatusCode: http.StatusBadRequest,
	},
	ErrMissingFields: {
		Code:           "MissingFields",
		Description:    "Missing fields in request.",
		HTTPStatusCode: http.StatusBadRequest,
	},
	ErrMissingCredTag: {
		Code:           "InvalidRequest",
		Description:    "Missing Credential field for this request.",
		HTTPStatusCode: http.StatusBadRequest,
	},
	ErrCredMalformed: {
		Code:           "AuthorizationQueryParametersError",
		Description:    "Error parsing the X-Amz-Credential parameter; the Credential is mal-formed; expecting \"<YOUR-AKID>/YYYYMMDD/REGION/SERVICE/aws4_request\".",
		HTTPStatusCode: http.StatusBadRequest,
	},
	ErrMalformedDate: {
		Code:           "MalformedDate",
		Description:    "Invalid date format header, expected to be in ISO8601, RFC1123 or RFC1123Z time format.",
		HTTPStatusCode: http.StatusBadRequest,
	},
	ErrMalformedPresignedDate: {
		Code:           "AuthorizationQueryParametersError",
		Description:    "X-Amz-Date must be in the ISO8601 Long Format \"yyyyMMdd'T'HHmmss'Z'\"",
		HTTPStatusCode: http.StatusBadRequest,
	},
	ErrMalformedCredentialDate: {
		Code:           "AuthorizationQueryParametersError",
		Description:    "Error parsing the X-Amz-Credential parameter; incorrect date format. This date in the credential must be in the format \"yyyyMMdd\".",
		HTTPStatusCode: http.StatusBadRequest,
	},
	ErrInvalidRegion: {
		Code:           "InvalidRegion",
		Description:    "Region does not match.",
		HTTPStatusCode: http.StatusBadRequest,
	},
	ErrInvalidServiceS3: {
		Code:           "AuthorizationParametersError",
		Description:    "Error parsing the Credential/X-Amz-Credential parameter; incorrect service. This endpoint belongs to \"s3\".",
		HTTPStatusCode: http.StatusBadRequest,
	},
	ErrInvalidServiceSTS: {
		Code:           "AuthorizationParametersError",
		Description:    "Error parsing the Credential parameter; incorrect service. This endpoint belongs to \"sts\".",
		HTTPStatusCode: http.StatusBadRequest,
	},
	ErrInvalidRequestVersion: {
		Code:           "AuthorizationQueryParametersError",
		Description:    "Error parsing the X-Amz-Credential parameter; incorrect terminal. This endpoint uses \"aws4_request\".",
		HTTPStatusCode: http.StatusBadRequest,
	},
	ErrMissingSignTag: {
		Code:           "AccessDenied",
		Description:    "Signature header missing Signature field.",
		HTTPStatusCode: http.StatusBadRequest,
	},
	ErrMissingSignHeadersTag: {
		Code:           "InvalidArgument",
		Description:    "Signature header missing SignedHeaders field.",
		HTTPStatusCode: http.StatusBadRequest,
	},
	ErrMalformedExpires: {
		Code:           "AuthorizationQueryParametersError",
		Description:    "X-Amz-Expires should be a number",
		HTTPStatusCode: http.StatusBadRequest,
	},
	ErrNegativeExpires: {
		Code:           "AuthorizationQueryParametersError",
		Description:    "X-Amz-Expires must be non-negative",
		HTTPStatusCode: http.StatusBadRequest,
	},
	ErrAuthHeaderEmpty: {
		Code:           "InvalidArgument",
		Description:    "Authorization header is invalid -- one and only one ' ' (space) required.",
		HTTPStatusCode: http.StatusBadRequest,
	},
	ErrMissingDateHeader: {
		Code:           "AccessDenied",
		Description:    "AWS authentication requires a valid Date or x-amz-date header",
		HTTPStatusCode: http.StatusBadRequest,
	},
	ErrInvalidQuerySignatureAlgo: {
		Code:           "AuthorizationQueryParametersError",
		Description:    "X-Amz-Algorithm only supports \"AWS4-HMAC-SHA256\".",
		HTTPStatusCode: http.StatusBadRequest,
	},
	ErrExpiredPresignRequest: {
		Code:           "AccessDenied",
		Description:    "Request has expired",
		HTTPStatusCode: http.StatusForbidden,
	},
	ErrRequestNotReadyYet: {
		Code:           "AccessDenied",
		Description:    "Request is not valid yet",
		HTTPStatusCode: http.StatusForbidden,
	},
	ErrSlowDown: {
		Code:           "SlowDown",
		Description:    "Please reduce your request",
		HTTPStatusCode: http.StatusServiceUnavailable,
	},
	ErrInvalidPrefixMarker: {
		Code:           "InvalidPrefixMarker",
		Description:    "Invalid marker prefix combination",
		HTTPStatusCode: http.StatusBadRequest,
	},
	ErrBadRequest: {
		Code:           "BadRequest",
		Description:    "400 BadRequest",
		HTTPStatusCode: http.StatusBadRequest,
	},
	ErrKeyTooLongError: {
		Code:           "KeyTooLongError",
		Description:    "Your key is too long",
		HTTPStatusCode: http.StatusBadRequest,
	},
	ErrUnsignedHeaders: {
		Code:           "AccessDenied",
		Description:    "There were headers present in the request which were not signed",
		HTTPStatusCode: http.StatusBadRequest,
	},
	ErrInvalidQueryParams: {
		Code:           "AuthorizationQueryParametersError",
		Description:    "Query-string authentication version 4 requires the X-Amz-Algorithm, X-Amz-Credential, X-Amz-Signature, X-Amz-Date, X-Amz-SignedHeaders, and X-Amz-Expires parameters.",
		HTTPStatusCode: http.StatusBadRequest,
	},
	ErrBucketAlreadyOwnedByYou: {
		Code:           "BucketAlreadyOwnedByYou",
		Description:    "Your previous request to create the named bucket succeeded and you already own it.",
		HTTPStatusCode: http.StatusConflict,
	},
	ErrInvalidDuration: {
		Code:           "InvalidDuration",
		Description:    "Duration provided in the request is invalid.",
		HTTPStatusCode: http.StatusBadRequest,
	},
	ErrInvalidBucketObjectLockConfiguration: {
		Code:           "InvalidRequest",
		Description:    "Bucket is missing ObjectLockConfiguration",
		HTTPStatusCode: http.StatusBadRequest,
	},
	ErrBucketTaggingNotFound: {
		Code:           "NoSuchTagSet",
		Description:    "The TagSet does not exist",
		HTTPStatusCode: http.StatusNotFound,
	},
	ErrObjectLockConfigurationNotFound: {
		Code:           "ObjectLockConfigurationNotFoundError",
		Description:    "Object Lock configuration does not exist for this bucket",
		HTTPStatusCode: http.StatusNotFound,
	},
	ErrObjectLockConfigurationNotAllowed: {
		Code:           "InvalidBucketState",
		Description:    "Object Lock configuration cannot be enabled on existing buckets",
		HTTPStatusCode: http.StatusConflict,
	},
	ErrNoSuchCORSConfiguration: {
		Code:           "NoSuchCORSConfiguration",
		Description:    "The CORS configuration does not exist",
		HTTPStatusCode: http.StatusNotFound,
	},
	ErrNoSuchWebsiteConfiguration: {
		Code:           "NoSuchWebsiteConfiguration",
		Description:    "The specified bucket does not have a website configuration",
		HTTPStatusCode: http.StatusNotFound,
	},
	ErrReplicationConfigurationNotFoundError: {
		Code:           "ReplicationConfigurationNotFoundError",
		Description:    "The replication configuration was not found",
		HTTPStatusCode: http.StatusNotFound,
	},
	ErrRemoteDestinationNotFoundError: {
		Code:           "RemoteDestinationNotFoundError",
		Description:    "The remote destination bucket does not exist",
		HTTPStatusCode: http.StatusNotFound,
	},
	ErrReplicationDestinationMissingLock: {
		Code:           "ReplicationDestinationMissingLockError",
		Description:    "The replication destination bucket does not have object locking enabled",
		HTTPStatusCode: http.StatusBadRequest,
	},
	ErrRemoteTargetNotFoundError: {
		Code:           "XMinioAdminRemoteTargetNotFoundError",
		Description:    "The remote target does not exist",
		HTTPStatusCode: http.StatusNotFound,
	},
	ErrReplicationRemoteConnectionError: {
		Code:           "XMinioAdminReplicationRemoteConnectionError",
<<<<<<< HEAD
		Description:    "Remote service endpoint or target bucket not available",
=======
		Description:    "Remote service connection error - please check remote service credentials and target bucket",
>>>>>>> 96c0ce1f
		HTTPStatusCode: http.StatusNotFound,
	},
	ErrBucketRemoteIdenticalToSource: {
		Code:           "XMinioAdminRemoteIdenticalToSource",
		Description:    "The remote target cannot be identical to source",
		HTTPStatusCode: http.StatusBadRequest,
	},
	ErrBucketRemoteAlreadyExists: {
		Code:           "XMinioAdminBucketRemoteAlreadyExists",
		Description:    "The remote target already exists",
		HTTPStatusCode: http.StatusBadRequest,
	},
	ErrBucketRemoteLabelInUse: {
		Code:           "XMinioAdminBucketRemoteLabelInUse",
		Description:    "The remote target with this label already exists",
		HTTPStatusCode: http.StatusBadRequest,
	},
	ErrBucketRemoteRemoveDisallowed: {
		Code:           "XMinioAdminRemoteRemoveDisallowed",
		Description:    "This ARN is in use by an existing configuration",
		HTTPStatusCode: http.StatusBadRequest,
	},
	ErrBucketRemoteArnTypeInvalid: {
		Code:           "XMinioAdminRemoteARNTypeInvalid",
		Description:    "The bucket remote ARN type is not valid",
		HTTPStatusCode: http.StatusBadRequest,
	},
	ErrBucketRemoteArnInvalid: {
		Code:           "XMinioAdminRemoteArnInvalid",
		Description:    "The bucket remote ARN does not have correct format",
		HTTPStatusCode: http.StatusBadRequest,
	},
	ErrRemoteTargetNotVersionedError: {
		Code:           "RemoteTargetNotVersionedError",
		Description:    "The remote target does not have versioning enabled",
		HTTPStatusCode: http.StatusBadRequest,
	},
	ErrReplicationSourceNotVersionedError: {
		Code:           "ReplicationSourceNotVersionedError",
		Description:    "The replication source does not have versioning enabled",
		HTTPStatusCode: http.StatusBadRequest,
	},
	ErrReplicationNeedsVersioningError: {
		Code:           "InvalidRequest",
		Description:    "Versioning must be 'Enabled' on the bucket to apply a replication configuration",
		HTTPStatusCode: http.StatusBadRequest,
	},
	ErrReplicationBucketNeedsVersioningError: {
		Code:           "InvalidRequest",
		Description:    "Versioning must be 'Enabled' on the bucket to add a replication target",
		HTTPStatusCode: http.StatusBadRequest,
	},
	ErrBucketReplicationDisabledError: {
		Code:           "XMinioAdminBucketReplicationDisabled",
		Description:    "Replication specified but disk usage crawl is disabled on MinIO server",
		HTTPStatusCode: http.StatusBadRequest,
	},
	ErrNoSuchObjectLockConfiguration: {
		Code:           "NoSuchObjectLockConfiguration",
		Description:    "The specified object does not have a ObjectLock configuration",
		HTTPStatusCode: http.StatusBadRequest,
	},
	ErrObjectLocked: {
		Code:           "InvalidRequest",
		Description:    "Object is WORM protected and cannot be overwritten",
		HTTPStatusCode: http.StatusBadRequest,
	},
	ErrInvalidRetentionDate: {
		Code:           "InvalidRequest",
		Description:    "Date must be provided in ISO 8601 format",
		HTTPStatusCode: http.StatusBadRequest,
	},
	ErrPastObjectLockRetainDate: {
		Code:           "InvalidRequest",
		Description:    "the retain until date must be in the future",
		HTTPStatusCode: http.StatusBadRequest,
	},
	ErrUnknownWORMModeDirective: {
		Code:           "InvalidRequest",
		Description:    "unknown wormMode directive",
		HTTPStatusCode: http.StatusBadRequest,
	},
	ErrObjectLockInvalidHeaders: {
		Code:           "InvalidRequest",
		Description:    "x-amz-object-lock-retain-until-date and x-amz-object-lock-mode must both be supplied",
		HTTPStatusCode: http.StatusBadRequest,
	},
	ErrObjectRestoreAlreadyInProgress: {
		Code:           "RestoreAlreadyInProgress",
		Description:    "Object restore is already in progress",
		HTTPStatusCode: http.StatusConflict,
	},
	/// Bucket notification related errors.
	ErrEventNotification: {
		Code:           "InvalidArgument",
		Description:    "A specified event is not supported for notifications.",
		HTTPStatusCode: http.StatusBadRequest,
	},
	ErrARNNotification: {
		Code:           "InvalidArgument",
		Description:    "A specified destination ARN does not exist or is not well-formed. Verify the destination ARN.",
		HTTPStatusCode: http.StatusBadRequest,
	},
	ErrRegionNotification: {
		Code:           "InvalidArgument",
		Description:    "A specified destination is in a different region than the bucket. You must use a destination that resides in the same region as the bucket.",
		HTTPStatusCode: http.StatusBadRequest,
	},
	ErrOverlappingFilterNotification: {
		Code:           "InvalidArgument",
		Description:    "An object key name filtering rule defined with overlapping prefixes, overlapping suffixes, or overlapping combinations of prefixes and suffixes for the same event types.",
		HTTPStatusCode: http.StatusBadRequest,
	},
	ErrFilterNameInvalid: {
		Code:           "InvalidArgument",
		Description:    "filter rule name must be either prefix or suffix",
		HTTPStatusCode: http.StatusBadRequest,
	},
	ErrFilterNamePrefix: {
		Code:           "InvalidArgument",
		Description:    "Cannot specify more than one prefix rule in a filter.",
		HTTPStatusCode: http.StatusBadRequest,
	},
	ErrFilterNameSuffix: {
		Code:           "InvalidArgument",
		Description:    "Cannot specify more than one suffix rule in a filter.",
		HTTPStatusCode: http.StatusBadRequest,
	},
	ErrFilterValueInvalid: {
		Code:           "InvalidArgument",
		Description:    "Size of filter rule value cannot exceed 1024 bytes in UTF-8 representation",
		HTTPStatusCode: http.StatusBadRequest,
	},
	ErrOverlappingConfigs: {
		Code:           "InvalidArgument",
		Description:    "Configurations overlap. Configurations on the same bucket cannot share a common event type.",
		HTTPStatusCode: http.StatusBadRequest,
	},
	ErrUnsupportedNotification: {
		Code:           "UnsupportedNotification",
		Description:    "MinIO server does not support Topic or Cloud Function based notifications.",
		HTTPStatusCode: http.StatusBadRequest,
	},
	ErrInvalidCopyPartRange: {
		Code:           "InvalidArgument",
		Description:    "The x-amz-copy-source-range value must be of the form bytes=first-last where first and last are the zero-based offsets of the first and last bytes to copy",
		HTTPStatusCode: http.StatusBadRequest,
	},
	ErrInvalidCopyPartRangeSource: {
		Code:           "InvalidArgument",
		Description:    "Range specified is not valid for source object",
		HTTPStatusCode: http.StatusBadRequest,
	},
	ErrMetadataTooLarge: {
		Code:           "MetadataTooLarge",
		Description:    "Your metadata headers exceed the maximum allowed metadata size.",
		HTTPStatusCode: http.StatusBadRequest,
	},
	ErrInvalidTagDirective: {
		Code:           "InvalidArgument",
		Description:    "Unknown tag directive.",
		HTTPStatusCode: http.StatusBadRequest,
	},
	ErrInvalidEncryptionMethod: {
		Code:           "InvalidRequest",
		Description:    "The encryption method specified is not supported",
		HTTPStatusCode: http.StatusBadRequest,
	},
	ErrInsecureSSECustomerRequest: {
		Code:           "InvalidRequest",
		Description:    "Requests specifying Server Side Encryption with Customer provided keys must be made over a secure connection.",
		HTTPStatusCode: http.StatusBadRequest,
	},
	ErrSSEMultipartEncrypted: {
		Code:           "InvalidRequest",
		Description:    "The multipart upload initiate requested encryption. Subsequent part requests must include the appropriate encryption parameters.",
		HTTPStatusCode: http.StatusBadRequest,
	},
	ErrSSEEncryptedObject: {
		Code:           "InvalidRequest",
		Description:    "The object was stored using a form of Server Side Encryption. The correct parameters must be provided to retrieve the object.",
		HTTPStatusCode: http.StatusBadRequest,
	},
	ErrInvalidEncryptionParameters: {
		Code:           "InvalidRequest",
		Description:    "The encryption parameters are not applicable to this object.",
		HTTPStatusCode: http.StatusBadRequest,
	},
	ErrInvalidSSECustomerAlgorithm: {
		Code:           "InvalidArgument",
		Description:    "Requests specifying Server Side Encryption with Customer provided keys must provide a valid encryption algorithm.",
		HTTPStatusCode: http.StatusBadRequest,
	},
	ErrInvalidSSECustomerKey: {
		Code:           "InvalidArgument",
		Description:    "The secret key was invalid for the specified algorithm.",
		HTTPStatusCode: http.StatusBadRequest,
	},
	ErrMissingSSECustomerKey: {
		Code:           "InvalidArgument",
		Description:    "Requests specifying Server Side Encryption with Customer provided keys must provide an appropriate secret key.",
		HTTPStatusCode: http.StatusBadRequest,
	},
	ErrMissingSSECustomerKeyMD5: {
		Code:           "InvalidArgument",
		Description:    "Requests specifying Server Side Encryption with Customer provided keys must provide the client calculated MD5 of the secret key.",
		HTTPStatusCode: http.StatusBadRequest,
	},
	ErrSSECustomerKeyMD5Mismatch: {
		Code:           "InvalidArgument",
		Description:    "The calculated MD5 hash of the key did not match the hash that was provided.",
		HTTPStatusCode: http.StatusBadRequest,
	},
	ErrInvalidSSECustomerParameters: {
		Code:           "InvalidArgument",
		Description:    "The provided encryption parameters did not match the ones used originally.",
		HTTPStatusCode: http.StatusBadRequest,
	},
	ErrIncompatibleEncryptionMethod: {
		Code:           "InvalidArgument",
		Description:    "Server side encryption specified with both SSE-C and SSE-S3 headers",
		HTTPStatusCode: http.StatusBadRequest,
	},
	ErrKMSNotConfigured: {
		Code:           "InvalidArgument",
		Description:    "Server side encryption specified but KMS is not configured",
		HTTPStatusCode: http.StatusBadRequest,
	},
	ErrKMSAuthFailure: {
		Code:           "InvalidArgument",
		Description:    "Server side encryption specified but KMS authorization failed",
		HTTPStatusCode: http.StatusBadRequest,
	},
	ErrNoAccessKey: {
		Code:           "AccessDenied",
		Description:    "No AWSAccessKey was presented",
		HTTPStatusCode: http.StatusForbidden,
	},
	ErrInvalidToken: {
		Code:           "InvalidTokenId",
		Description:    "The security token included in the request is invalid",
		HTTPStatusCode: http.StatusForbidden,
	},

	/// S3 extensions.
	ErrContentSHA256Mismatch: {
		Code:           "XAmzContentSHA256Mismatch",
		Description:    "The provided 'x-amz-content-sha256' header does not match what was computed.",
		HTTPStatusCode: http.StatusBadRequest,
	},

	/// MinIO extensions.
	ErrStorageFull: {
		Code:           "XMinioStorageFull",
		Description:    "Storage backend has reached its minimum free disk threshold. Please delete a few objects to proceed.",
		HTTPStatusCode: http.StatusInsufficientStorage,
	},
	ErrParentIsObject: {
		Code:           "XMinioParentIsObject",
		Description:    "Object-prefix is already an object, please choose a different object-prefix name.",
		HTTPStatusCode: http.StatusBadRequest,
	},
	ErrRequestBodyParse: {
		Code:           "XMinioRequestBodyParse",
		Description:    "The request body failed to parse.",
		HTTPStatusCode: http.StatusBadRequest,
	},
	ErrObjectExistsAsDirectory: {
		Code:           "XMinioObjectExistsAsDirectory",
		Description:    "Object name already exists as a directory.",
		HTTPStatusCode: http.StatusConflict,
	},
	ErrInvalidObjectName: {
		Code:           "XMinioInvalidObjectName",
		Description:    "Object name contains unsupported characters.",
		HTTPStatusCode: http.StatusBadRequest,
	},
	ErrInvalidObjectNamePrefixSlash: {
		Code:           "XMinioInvalidObjectName",
		Description:    "Object name contains a leading slash.",
		HTTPStatusCode: http.StatusBadRequest,
	},
	ErrInvalidResourceName: {
		Code:           "XMinioInvalidResourceName",
		Description:    "Resource name contains bad components such as \"..\" or \".\".",
		HTTPStatusCode: http.StatusBadRequest,
	},
	ErrServerNotInitialized: {
		Code:           "XMinioServerNotInitialized",
		Description:    "Server not initialized, please try again.",
		HTTPStatusCode: http.StatusServiceUnavailable,
	},
	ErrMalformedJSON: {
		Code:           "XMinioMalformedJSON",
		Description:    "The JSON you provided was not well-formed or did not validate against our published format.",
		HTTPStatusCode: http.StatusBadRequest,
	},
	ErrAdminNoSuchUser: {
		Code:           "XMinioAdminNoSuchUser",
		Description:    "The specified user does not exist.",
		HTTPStatusCode: http.StatusNotFound,
	},
	ErrAdminNoSuchGroup: {
		Code:           "XMinioAdminNoSuchGroup",
		Description:    "The specified group does not exist.",
		HTTPStatusCode: http.StatusNotFound,
	},
	ErrAdminGroupNotEmpty: {
		Code:           "XMinioAdminGroupNotEmpty",
		Description:    "The specified group is not empty - cannot remove it.",
		HTTPStatusCode: http.StatusBadRequest,
	},
	ErrAdminNoSuchPolicy: {
		Code:           "XMinioAdminNoSuchPolicy",
		Description:    "The canned policy does not exist.",
		HTTPStatusCode: http.StatusNotFound,
	},
	ErrAdminInvalidArgument: {
		Code:           "XMinioAdminInvalidArgument",
		Description:    "Invalid arguments specified.",
		HTTPStatusCode: http.StatusBadRequest,
	},
	ErrAdminInvalidAccessKey: {
		Code:           "XMinioAdminInvalidAccessKey",
		Description:    "The access key is invalid.",
		HTTPStatusCode: http.StatusBadRequest,
	},
	ErrAdminInvalidSecretKey: {
		Code:           "XMinioAdminInvalidSecretKey",
		Description:    "The secret key is invalid.",
		HTTPStatusCode: http.StatusBadRequest,
	},
	ErrAdminConfigNoQuorum: {
		Code:           "XMinioAdminConfigNoQuorum",
		Description:    "Configuration update failed because server quorum was not met",
		HTTPStatusCode: http.StatusServiceUnavailable,
	},
	ErrAdminConfigTooLarge: {
		Code: "XMinioAdminConfigTooLarge",
		Description: fmt.Sprintf("Configuration data provided exceeds the allowed maximum of %d bytes",
			maxEConfigJSONSize),
		HTTPStatusCode: http.StatusBadRequest,
	},
	ErrAdminConfigBadJSON: {
		Code:           "XMinioAdminConfigBadJSON",
		Description:    "JSON configuration provided is of incorrect format",
		HTTPStatusCode: http.StatusBadRequest,
	},
	ErrAdminConfigDuplicateKeys: {
		Code:           "XMinioAdminConfigDuplicateKeys",
		Description:    "JSON configuration provided has objects with duplicate keys",
		HTTPStatusCode: http.StatusBadRequest,
	},
	ErrAdminConfigNotificationTargetsFailed: {
		Code:           "XMinioAdminNotificationTargetsTestFailed",
		Description:    "Configuration update failed due an unsuccessful attempt to connect to one or more notification servers",
		HTTPStatusCode: http.StatusBadRequest,
	},
	ErrAdminProfilerNotEnabled: {
		Code:           "XMinioAdminProfilerNotEnabled",
		Description:    "Unable to perform the requested operation because profiling is not enabled",
		HTTPStatusCode: http.StatusBadRequest,
	},
	ErrAdminCredentialsMismatch: {
		Code:           "XMinioAdminCredentialsMismatch",
		Description:    "Credentials in config mismatch with server environment variables",
		HTTPStatusCode: http.StatusServiceUnavailable,
	},
	ErrAdminBucketQuotaExceeded: {
		Code:           "XMinioAdminBucketQuotaExceeded",
		Description:    "Bucket quota exceeded",
		HTTPStatusCode: http.StatusBadRequest,
	},
	ErrAdminNoSuchQuotaConfiguration: {
		Code:           "XMinioAdminNoSuchQuotaConfiguration",
		Description:    "The quota configuration does not exist",
		HTTPStatusCode: http.StatusNotFound,
	},
	ErrAdminBucketQuotaDisabled: {
		Code:           "XMinioAdminBucketQuotaDisabled",
		Description:    "Quota specified but disk usage crawl is disabled on MinIO server",
		HTTPStatusCode: http.StatusBadRequest,
	},
	ErrInsecureClientRequest: {
		Code:           "XMinioInsecureClientRequest",
		Description:    "Cannot respond to plain-text request from TLS-encrypted server",
		HTTPStatusCode: http.StatusBadRequest,
	},
	ErrOperationTimedOut: {
		Code:           "RequestTimeout",
		Description:    "A timeout occurred while trying to lock a resource, please reduce your request rate",
		HTTPStatusCode: http.StatusServiceUnavailable,
	},
	ErrClientDisconnected: {
		Code:           "ClientDisconnected",
		Description:    "Client disconnected before response was ready",
		HTTPStatusCode: 499, // No official code, use nginx value.
	},
	ErrOperationMaxedOut: {
		Code:           "SlowDown",
		Description:    "A timeout exceeded while waiting to proceed with the request, please reduce your request rate",
		HTTPStatusCode: http.StatusServiceUnavailable,
	},
	ErrUnsupportedMetadata: {
		Code:           "InvalidArgument",
		Description:    "Your metadata headers are not supported.",
		HTTPStatusCode: http.StatusBadRequest,
	},
	ErrObjectTampered: {
		Code:           "XMinioObjectTampered",
		Description:    errObjectTampered.Error(),
		HTTPStatusCode: http.StatusPartialContent,
	},
	ErrMaximumExpires: {
		Code:           "AuthorizationQueryParametersError",
		Description:    "X-Amz-Expires must be less than a week (in seconds); that is, the given X-Amz-Expires must be less than 604800 seconds",
		HTTPStatusCode: http.StatusBadRequest,
	},

	// Generic Invalid-Request error. Should be used for response errors only for unlikely
	// corner case errors for which introducing new APIErrorCode is not worth it. LogIf()
	// should be used to log the error at the source of the error for debugging purposes.
	ErrInvalidRequest: {
		Code:           "InvalidRequest",
		Description:    "Invalid Request",
		HTTPStatusCode: http.StatusBadRequest,
	},
	ErrHealNotImplemented: {
		Code:           "XMinioHealNotImplemented",
		Description:    "This server does not implement heal functionality.",
		HTTPStatusCode: http.StatusBadRequest,
	},
	ErrHealNoSuchProcess: {
		Code:           "XMinioHealNoSuchProcess",
		Description:    "No such heal process is running on the server",
		HTTPStatusCode: http.StatusBadRequest,
	},
	ErrHealInvalidClientToken: {
		Code:           "XMinioHealInvalidClientToken",
		Description:    "Client token mismatch",
		HTTPStatusCode: http.StatusBadRequest,
	},
	ErrHealMissingBucket: {
		Code:           "XMinioHealMissingBucket",
		Description:    "A heal start request with a non-empty object-prefix parameter requires a bucket to be specified.",
		HTTPStatusCode: http.StatusBadRequest,
	},
	ErrHealAlreadyRunning: {
		Code:           "XMinioHealAlreadyRunning",
		Description:    "",
		HTTPStatusCode: http.StatusBadRequest,
	},
	ErrHealOverlappingPaths: {
		Code:           "XMinioHealOverlappingPaths",
		Description:    "",
		HTTPStatusCode: http.StatusBadRequest,
	},
	ErrBackendDown: {
		Code:           "XMinioBackendDown",
		Description:    "Object storage backend is unreachable",
		HTTPStatusCode: http.StatusServiceUnavailable,
	},
	ErrIncorrectContinuationToken: {
		Code:           "InvalidArgument",
		Description:    "The continuation token provided is incorrect",
		HTTPStatusCode: http.StatusBadRequest,
	},
	//S3 Select API Errors
	ErrEmptyRequestBody: {
		Code:           "EmptyRequestBody",
		Description:    "Request body cannot be empty.",
		HTTPStatusCode: http.StatusBadRequest,
	},
	ErrUnsupportedFunction: {
		Code:           "UnsupportedFunction",
		Description:    "Encountered an unsupported SQL function.",
		HTTPStatusCode: http.StatusBadRequest,
	},
	ErrInvalidDataSource: {
		Code:           "InvalidDataSource",
		Description:    "Invalid data source type. Only CSV and JSON are supported at this time.",
		HTTPStatusCode: http.StatusBadRequest,
	},
	ErrInvalidExpressionType: {
		Code:           "InvalidExpressionType",
		Description:    "The ExpressionType is invalid. Only SQL expressions are supported at this time.",
		HTTPStatusCode: http.StatusBadRequest,
	},
	ErrBusy: {
		Code:           "Busy",
		Description:    "The service is unavailable. Please retry.",
		HTTPStatusCode: http.StatusServiceUnavailable,
	},
	ErrUnauthorizedAccess: {
		Code:           "UnauthorizedAccess",
		Description:    "You are not authorized to perform this operation",
		HTTPStatusCode: http.StatusUnauthorized,
	},
	ErrExpressionTooLong: {
		Code:           "ExpressionTooLong",
		Description:    "The SQL expression is too long: The maximum byte-length for the SQL expression is 256 KB.",
		HTTPStatusCode: http.StatusBadRequest,
	},
	ErrIllegalSQLFunctionArgument: {
		Code:           "IllegalSqlFunctionArgument",
		Description:    "Illegal argument was used in the SQL function.",
		HTTPStatusCode: http.StatusBadRequest,
	},
	ErrInvalidKeyPath: {
		Code:           "InvalidKeyPath",
		Description:    "Key path in the SQL expression is invalid.",
		HTTPStatusCode: http.StatusBadRequest,
	},
	ErrInvalidCompressionFormat: {
		Code:           "InvalidCompressionFormat",
		Description:    "The file is not in a supported compression format. Only GZIP is supported at this time.",
		HTTPStatusCode: http.StatusBadRequest,
	},
	ErrInvalidFileHeaderInfo: {
		Code:           "InvalidFileHeaderInfo",
		Description:    "The FileHeaderInfo is invalid. Only NONE, USE, and IGNORE are supported.",
		HTTPStatusCode: http.StatusBadRequest,
	},
	ErrInvalidJSONType: {
		Code:           "InvalidJsonType",
		Description:    "The JsonType is invalid. Only DOCUMENT and LINES are supported at this time.",
		HTTPStatusCode: http.StatusBadRequest,
	},
	ErrInvalidQuoteFields: {
		Code:           "InvalidQuoteFields",
		Description:    "The QuoteFields is invalid. Only ALWAYS and ASNEEDED are supported.",
		HTTPStatusCode: http.StatusBadRequest,
	},
	ErrInvalidRequestParameter: {
		Code:           "InvalidRequestParameter",
		Description:    "The value of a parameter in SelectRequest element is invalid. Check the service API documentation and try again.",
		HTTPStatusCode: http.StatusBadRequest,
	},
	ErrInvalidDataType: {
		Code:           "InvalidDataType",
		Description:    "The SQL expression contains an invalid data type.",
		HTTPStatusCode: http.StatusBadRequest,
	},
	ErrInvalidTextEncoding: {
		Code:           "InvalidTextEncoding",
		Description:    "Invalid encoding type. Only UTF-8 encoding is supported at this time.",
		HTTPStatusCode: http.StatusBadRequest,
	},
	ErrInvalidTableAlias: {
		Code:           "InvalidTableAlias",
		Description:    "The SQL expression contains an invalid table alias.",
		HTTPStatusCode: http.StatusBadRequest,
	},
	ErrMissingRequiredParameter: {
		Code:           "MissingRequiredParameter",
		Description:    "The SelectRequest entity is missing a required parameter. Check the service documentation and try again.",
		HTTPStatusCode: http.StatusBadRequest,
	},
	ErrObjectSerializationConflict: {
		Code:           "ObjectSerializationConflict",
		Description:    "The SelectRequest entity can only contain one of CSV or JSON. Check the service documentation and try again.",
		HTTPStatusCode: http.StatusBadRequest,
	},
	ErrUnsupportedSQLOperation: {
		Code:           "UnsupportedSqlOperation",
		Description:    "Encountered an unsupported SQL operation.",
		HTTPStatusCode: http.StatusBadRequest,
	},
	ErrUnsupportedSQLStructure: {
		Code:           "UnsupportedSqlStructure",
		Description:    "Encountered an unsupported SQL structure. Check the SQL Reference.",
		HTTPStatusCode: http.StatusBadRequest,
	},
	ErrUnsupportedSyntax: {
		Code:           "UnsupportedSyntax",
		Description:    "Encountered invalid syntax.",
		HTTPStatusCode: http.StatusBadRequest,
	},
	ErrUnsupportedRangeHeader: {
		Code:           "UnsupportedRangeHeader",
		Description:    "Range header is not supported for this operation.",
		HTTPStatusCode: http.StatusBadRequest,
	},
	ErrLexerInvalidChar: {
		Code:           "LexerInvalidChar",
		Description:    "The SQL expression contains an invalid character.",
		HTTPStatusCode: http.StatusBadRequest,
	},
	ErrLexerInvalidOperator: {
		Code:           "LexerInvalidOperator",
		Description:    "The SQL expression contains an invalid literal.",
		HTTPStatusCode: http.StatusBadRequest,
	},
	ErrLexerInvalidLiteral: {
		Code:           "LexerInvalidLiteral",
		Description:    "The SQL expression contains an invalid operator.",
		HTTPStatusCode: http.StatusBadRequest,
	},
	ErrLexerInvalidIONLiteral: {
		Code:           "LexerInvalidIONLiteral",
		Description:    "The SQL expression contains an invalid operator.",
		HTTPStatusCode: http.StatusBadRequest,
	},
	ErrParseExpectedDatePart: {
		Code:           "ParseExpectedDatePart",
		Description:    "Did not find the expected date part in the SQL expression.",
		HTTPStatusCode: http.StatusBadRequest,
	},
	ErrParseExpectedKeyword: {
		Code:           "ParseExpectedKeyword",
		Description:    "Did not find the expected keyword in the SQL expression.",
		HTTPStatusCode: http.StatusBadRequest,
	},
	ErrParseExpectedTokenType: {
		Code:           "ParseExpectedTokenType",
		Description:    "Did not find the expected token in the SQL expression.",
		HTTPStatusCode: http.StatusBadRequest,
	},
	ErrParseExpected2TokenTypes: {
		Code:           "ParseExpected2TokenTypes",
		Description:    "Did not find the expected token in the SQL expression.",
		HTTPStatusCode: http.StatusBadRequest,
	},
	ErrParseExpectedNumber: {
		Code:           "ParseExpectedNumber",
		Description:    "Did not find the expected number in the SQL expression.",
		HTTPStatusCode: http.StatusBadRequest,
	},
	ErrParseExpectedRightParenBuiltinFunctionCall: {
		Code:           "ParseExpectedRightParenBuiltinFunctionCall",
		Description:    "Did not find the expected right parenthesis character in the SQL expression.",
		HTTPStatusCode: http.StatusBadRequest,
	},
	ErrParseExpectedTypeName: {
		Code:           "ParseExpectedTypeName",
		Description:    "Did not find the expected type name in the SQL expression.",
		HTTPStatusCode: http.StatusBadRequest,
	},
	ErrParseExpectedWhenClause: {
		Code:           "ParseExpectedWhenClause",
		Description:    "Did not find the expected WHEN clause in the SQL expression. CASE is not supported.",
		HTTPStatusCode: http.StatusBadRequest,
	},
	ErrParseUnsupportedToken: {
		Code:           "ParseUnsupportedToken",
		Description:    "The SQL expression contains an unsupported token.",
		HTTPStatusCode: http.StatusBadRequest,
	},
	ErrParseUnsupportedLiteralsGroupBy: {
		Code:           "ParseUnsupportedLiteralsGroupBy",
		Description:    "The SQL expression contains an unsupported use of GROUP BY.",
		HTTPStatusCode: http.StatusBadRequest,
	},
	ErrParseExpectedMember: {
		Code:           "ParseExpectedMember",
		Description:    "The SQL expression contains an unsupported use of MEMBER.",
		HTTPStatusCode: http.StatusBadRequest,
	},
	ErrParseUnsupportedSelect: {
		Code:           "ParseUnsupportedSelect",
		Description:    "The SQL expression contains an unsupported use of SELECT.",
		HTTPStatusCode: http.StatusBadRequest,
	},
	ErrParseUnsupportedCase: {
		Code:           "ParseUnsupportedCase",
		Description:    "The SQL expression contains an unsupported use of CASE.",
		HTTPStatusCode: http.StatusBadRequest,
	},
	ErrParseUnsupportedCaseClause: {
		Code:           "ParseUnsupportedCaseClause",
		Description:    "The SQL expression contains an unsupported use of CASE.",
		HTTPStatusCode: http.StatusBadRequest,
	},
	ErrParseUnsupportedAlias: {
		Code:           "ParseUnsupportedAlias",
		Description:    "The SQL expression contains an unsupported use of ALIAS.",
		HTTPStatusCode: http.StatusBadRequest,
	},
	ErrParseUnsupportedSyntax: {
		Code:           "ParseUnsupportedSyntax",
		Description:    "The SQL expression contains unsupported syntax.",
		HTTPStatusCode: http.StatusBadRequest,
	},
	ErrParseUnknownOperator: {
		Code:           "ParseUnknownOperator",
		Description:    "The SQL expression contains an invalid operator.",
		HTTPStatusCode: http.StatusBadRequest,
	},
	ErrParseMissingIdentAfterAt: {
		Code:           "ParseMissingIdentAfterAt",
		Description:    "Did not find the expected identifier after the @ symbol in the SQL expression.",
		HTTPStatusCode: http.StatusBadRequest,
	},
	ErrParseUnexpectedOperator: {
		Code:           "ParseUnexpectedOperator",
		Description:    "The SQL expression contains an unexpected operator.",
		HTTPStatusCode: http.StatusBadRequest,
	},
	ErrParseUnexpectedTerm: {
		Code:           "ParseUnexpectedTerm",
		Description:    "The SQL expression contains an unexpected term.",
		HTTPStatusCode: http.StatusBadRequest,
	},
	ErrParseUnexpectedToken: {
		Code:           "ParseUnexpectedToken",
		Description:    "The SQL expression contains an unexpected token.",
		HTTPStatusCode: http.StatusBadRequest,
	},
	ErrParseUnexpectedKeyword: {
		Code:           "ParseUnexpectedKeyword",
		Description:    "The SQL expression contains an unexpected keyword.",
		HTTPStatusCode: http.StatusBadRequest,
	},
	ErrParseExpectedExpression: {
		Code:           "ParseExpectedExpression",
		Description:    "Did not find the expected SQL expression.",
		HTTPStatusCode: http.StatusBadRequest,
	},
	ErrParseExpectedLeftParenAfterCast: {
		Code:           "ParseExpectedLeftParenAfterCast",
		Description:    "Did not find expected the left parenthesis in the SQL expression.",
		HTTPStatusCode: http.StatusBadRequest,
	},
	ErrParseExpectedLeftParenValueConstructor: {
		Code:           "ParseExpectedLeftParenValueConstructor",
		Description:    "Did not find expected the left parenthesis in the SQL expression.",
		HTTPStatusCode: http.StatusBadRequest,
	},
	ErrParseExpectedLeftParenBuiltinFunctionCall: {
		Code:           "ParseExpectedLeftParenBuiltinFunctionCall",
		Description:    "Did not find the expected left parenthesis in the SQL expression.",
		HTTPStatusCode: http.StatusBadRequest,
	},
	ErrParseExpectedArgumentDelimiter: {
		Code:           "ParseExpectedArgumentDelimiter",
		Description:    "Did not find the expected argument delimiter in the SQL expression.",
		HTTPStatusCode: http.StatusBadRequest,
	},
	ErrParseCastArity: {
		Code:           "ParseCastArity",
		Description:    "The SQL expression CAST has incorrect arity.",
		HTTPStatusCode: http.StatusBadRequest,
	},
	ErrParseInvalidTypeParam: {
		Code:           "ParseInvalidTypeParam",
		Description:    "The SQL expression contains an invalid parameter value.",
		HTTPStatusCode: http.StatusBadRequest,
	},
	ErrParseEmptySelect: {
		Code:           "ParseEmptySelect",
		Description:    "The SQL expression contains an empty SELECT.",
		HTTPStatusCode: http.StatusBadRequest,
	},
	ErrParseSelectMissingFrom: {
		Code:           "ParseSelectMissingFrom",
		Description:    "GROUP is not supported in the SQL expression.",
		HTTPStatusCode: http.StatusBadRequest,
	},
	ErrParseExpectedIdentForGroupName: {
		Code:           "ParseExpectedIdentForGroupName",
		Description:    "GROUP is not supported in the SQL expression.",
		HTTPStatusCode: http.StatusBadRequest,
	},
	ErrParseExpectedIdentForAlias: {
		Code:           "ParseExpectedIdentForAlias",
		Description:    "Did not find the expected identifier for the alias in the SQL expression.",
		HTTPStatusCode: http.StatusBadRequest,
	},
	ErrParseUnsupportedCallWithStar: {
		Code:           "ParseUnsupportedCallWithStar",
		Description:    "Only COUNT with (*) as a parameter is supported in the SQL expression.",
		HTTPStatusCode: http.StatusBadRequest,
	},
	ErrParseNonUnaryAgregateFunctionCall: {
		Code:           "ParseNonUnaryAgregateFunctionCall",
		Description:    "Only one argument is supported for aggregate functions in the SQL expression.",
		HTTPStatusCode: http.StatusBadRequest,
	},
	ErrParseMalformedJoin: {
		Code:           "ParseMalformedJoin",
		Description:    "JOIN is not supported in the SQL expression.",
		HTTPStatusCode: http.StatusBadRequest,
	},
	ErrParseExpectedIdentForAt: {
		Code:           "ParseExpectedIdentForAt",
		Description:    "Did not find the expected identifier for AT name in the SQL expression.",
		HTTPStatusCode: http.StatusBadRequest,
	},
	ErrParseAsteriskIsNotAloneInSelectList: {
		Code:           "ParseAsteriskIsNotAloneInSelectList",
		Description:    "Other expressions are not allowed in the SELECT list when '*' is used without dot notation in the SQL expression.",
		HTTPStatusCode: http.StatusBadRequest,
	},
	ErrParseCannotMixSqbAndWildcardInSelectList: {
		Code:           "ParseCannotMixSqbAndWildcardInSelectList",
		Description:    "Cannot mix [] and * in the same expression in a SELECT list in SQL expression.",
		HTTPStatusCode: http.StatusBadRequest,
	},
	ErrParseInvalidContextForWildcardInSelectList: {
		Code:           "ParseInvalidContextForWildcardInSelectList",
		Description:    "Invalid use of * in SELECT list in the SQL expression.",
		HTTPStatusCode: http.StatusBadRequest,
	},
	ErrIncorrectSQLFunctionArgumentType: {
		Code:           "IncorrectSqlFunctionArgumentType",
		Description:    "Incorrect type of arguments in function call in the SQL expression.",
		HTTPStatusCode: http.StatusBadRequest,
	},
	ErrValueParseFailure: {
		Code:           "ValueParseFailure",
		Description:    "Time stamp parse failure in the SQL expression.",
		HTTPStatusCode: http.StatusBadRequest,
	},
	ErrEvaluatorInvalidArguments: {
		Code:           "EvaluatorInvalidArguments",
		Description:    "Incorrect number of arguments in the function call in the SQL expression.",
		HTTPStatusCode: http.StatusBadRequest,
	},
	ErrIntegerOverflow: {
		Code:           "IntegerOverflow",
		Description:    "Int overflow or underflow in the SQL expression.",
		HTTPStatusCode: http.StatusBadRequest,
	},
	ErrLikeInvalidInputs: {
		Code:           "LikeInvalidInputs",
		Description:    "Invalid argument given to the LIKE clause in the SQL expression.",
		HTTPStatusCode: http.StatusBadRequest,
	},
	ErrCastFailed: {
		Code:           "CastFailed",
		Description:    "Attempt to convert from one data type to another using CAST failed in the SQL expression.",
		HTTPStatusCode: http.StatusBadRequest,
	},
	ErrInvalidCast: {
		Code:           "InvalidCast",
		Description:    "Attempt to convert from one data type to another using CAST failed in the SQL expression.",
		HTTPStatusCode: http.StatusBadRequest,
	},
	ErrEvaluatorInvalidTimestampFormatPattern: {
		Code:           "EvaluatorInvalidTimestampFormatPattern",
		Description:    "Time stamp format pattern requires additional fields in the SQL expression.",
		HTTPStatusCode: http.StatusBadRequest,
	},
	ErrEvaluatorInvalidTimestampFormatPatternSymbolForParsing: {
		Code:           "EvaluatorInvalidTimestampFormatPatternSymbolForParsing",
		Description:    "Time stamp format pattern contains a valid format symbol that cannot be applied to time stamp parsing in the SQL expression.",
		HTTPStatusCode: http.StatusBadRequest,
	},
	ErrEvaluatorTimestampFormatPatternDuplicateFields: {
		Code:           "EvaluatorTimestampFormatPatternDuplicateFields",
		Description:    "Time stamp format pattern contains multiple format specifiers representing the time stamp field in the SQL expression.",
		HTTPStatusCode: http.StatusBadRequest,
	},
	ErrEvaluatorTimestampFormatPatternHourClockAmPmMismatch: {
		Code:           "EvaluatorUnterminatedTimestampFormatPatternToken",
		Description:    "Time stamp format pattern contains unterminated token in the SQL expression.",
		HTTPStatusCode: http.StatusBadRequest,
	},
	ErrEvaluatorUnterminatedTimestampFormatPatternToken: {
		Code:           "EvaluatorInvalidTimestampFormatPatternToken",
		Description:    "Time stamp format pattern contains an invalid token in the SQL expression.",
		HTTPStatusCode: http.StatusBadRequest,
	},
	ErrEvaluatorInvalidTimestampFormatPatternToken: {
		Code:           "EvaluatorInvalidTimestampFormatPatternToken",
		Description:    "Time stamp format pattern contains an invalid token in the SQL expression.",
		HTTPStatusCode: http.StatusBadRequest,
	},
	ErrEvaluatorInvalidTimestampFormatPatternSymbol: {
		Code:           "EvaluatorInvalidTimestampFormatPatternSymbol",
		Description:    "Time stamp format pattern contains an invalid symbol in the SQL expression.",
		HTTPStatusCode: http.StatusBadRequest,
	},
	ErrEvaluatorBindingDoesNotExist: {
		Code:           "ErrEvaluatorBindingDoesNotExist",
		Description:    "A column name or a path provided does not exist in the SQL expression",
		HTTPStatusCode: http.StatusBadRequest,
	},
	ErrMissingHeaders: {
		Code:           "MissingHeaders",
		Description:    "Some headers in the query are missing from the file. Check the file and try again.",
		HTTPStatusCode: http.StatusBadRequest,
	},
	ErrInvalidColumnIndex: {
		Code:           "InvalidColumnIndex",
		Description:    "The column index is invalid. Please check the service documentation and try again.",
		HTTPStatusCode: http.StatusBadRequest,
	},
	ErrInvalidDecompressedSize: {
		Code:           "XMinioInvalidDecompressedSize",
		Description:    "The data provided is unfit for decompression",
		HTTPStatusCode: http.StatusBadRequest,
	},
	ErrAddUserInvalidArgument: {
		Code:           "XMinioInvalidIAMCredentials",
		Description:    "User is not allowed to be same as admin access key",
		HTTPStatusCode: http.StatusForbidden,
	},
	ErrAdminAccountNotEligible: {
		Code:           "XMinioInvalidIAMCredentials",
		Description:    "The administrator key is not eligible for this operation",
		HTTPStatusCode: http.StatusForbidden,
	},
	ErrAccountNotEligible: {
		Code:           "XMinioInvalidIAMCredentials",
		Description:    "The account key is not eligible for this operation",
		HTTPStatusCode: http.StatusForbidden,
	},
	ErrServiceAccountNotFound: {
		Code:           "XMinioInvalidIAMCredentials",
		Description:    "The specified service account is not found",
		HTTPStatusCode: http.StatusNotFound,
	},
	ErrPostPolicyConditionInvalidFormat: {
		Code:           "PostPolicyInvalidKeyName",
		Description:    "Invalid according to Policy: Policy Condition failed",
		HTTPStatusCode: http.StatusForbidden,
	},
	// Add your error structure here.
}

// toAPIErrorCode - Converts embedded errors. Convenience
// function written to handle all cases where we have known types of
// errors returned by underlying layers.
func toAPIErrorCode(ctx context.Context, err error) (apiErr APIErrorCode) {
	if err == nil {
		return ErrNone
	}

	// Only return ErrClientDisconnected if the provided context is actually canceled.
	// This way downstream context.Canceled will still report ErrOperationTimedOut
	select {
	case <-ctx.Done():
		if ctx.Err() == context.Canceled {
			return ErrClientDisconnected
		}
	default:
	}

	switch err {
	case errInvalidArgument:
		apiErr = ErrAdminInvalidArgument
	case errNoSuchUser:
		apiErr = ErrAdminNoSuchUser
	case errNoSuchGroup:
		apiErr = ErrAdminNoSuchGroup
	case errGroupNotEmpty:
		apiErr = ErrAdminGroupNotEmpty
	case errNoSuchPolicy:
		apiErr = ErrAdminNoSuchPolicy
	case errSignatureMismatch:
		apiErr = ErrSignatureDoesNotMatch
	case errInvalidRange:
		apiErr = ErrInvalidRange
	case errDataTooLarge:
		apiErr = ErrEntityTooLarge
	case errDataTooSmall:
		apiErr = ErrEntityTooSmall
	case errAuthentication:
		apiErr = ErrAccessDenied
	case auth.ErrInvalidAccessKeyLength:
		apiErr = ErrAdminInvalidAccessKey
	case auth.ErrInvalidSecretKeyLength:
		apiErr = ErrAdminInvalidSecretKey
	// SSE errors
	case errInvalidEncryptionParameters:
		apiErr = ErrInvalidEncryptionParameters
	case crypto.ErrInvalidEncryptionMethod:
		apiErr = ErrInvalidEncryptionMethod
	case crypto.ErrInvalidCustomerAlgorithm:
		apiErr = ErrInvalidSSECustomerAlgorithm
	case crypto.ErrMissingCustomerKey:
		apiErr = ErrMissingSSECustomerKey
	case crypto.ErrMissingCustomerKeyMD5:
		apiErr = ErrMissingSSECustomerKeyMD5
	case crypto.ErrCustomerKeyMD5Mismatch:
		apiErr = ErrSSECustomerKeyMD5Mismatch
	case errObjectTampered:
		apiErr = ErrObjectTampered
	case errEncryptedObject:
		apiErr = ErrSSEEncryptedObject
	case errInvalidSSEParameters:
		apiErr = ErrInvalidSSECustomerParameters
	case crypto.ErrInvalidCustomerKey, crypto.ErrSecretKeyMismatch:
		apiErr = ErrAccessDenied // no access without correct key
	case crypto.ErrIncompatibleEncryptionMethod:
		apiErr = ErrIncompatibleEncryptionMethod
	case errKMSNotConfigured:
		apiErr = ErrKMSNotConfigured
	case crypto.ErrKMSAuthLogin:
		apiErr = ErrKMSAuthFailure
	case context.Canceled, context.DeadlineExceeded:
		apiErr = ErrOperationTimedOut
	case errDiskNotFound:
		apiErr = ErrSlowDown
	case objectlock.ErrInvalidRetentionDate:
		apiErr = ErrInvalidRetentionDate
	case objectlock.ErrPastObjectLockRetainDate:
		apiErr = ErrPastObjectLockRetainDate
	case objectlock.ErrUnknownWORMModeDirective:
		apiErr = ErrUnknownWORMModeDirective
	case objectlock.ErrObjectLockInvalidHeaders:
		apiErr = ErrObjectLockInvalidHeaders
	case objectlock.ErrMalformedXML:
		apiErr = ErrMalformedXML
	}

	// Compression errors
	switch err {
	case errInvalidDecompressedSize:
		apiErr = ErrInvalidDecompressedSize
	}

	if apiErr != ErrNone {
		// If there was a match in the above switch case.
		return apiErr
	}

	// etcd specific errors, a key is always a bucket for us return
	// ErrNoSuchBucket in such a case.
	if err == dns.ErrNoEntriesFound {
		return ErrNoSuchBucket
	}

	switch err.(type) {
	case StorageFull:
		apiErr = ErrStorageFull
	case hash.BadDigest:
		apiErr = ErrBadDigest
	case AllAccessDisabled:
		apiErr = ErrAllAccessDisabled
	case IncompleteBody:
		apiErr = ErrIncompleteBody
	case ObjectExistsAsDirectory:
		apiErr = ErrObjectExistsAsDirectory
	case PrefixAccessDenied:
		apiErr = ErrAccessDenied
	case ParentIsObject:
		apiErr = ErrParentIsObject
	case BucketNameInvalid:
		apiErr = ErrInvalidBucketName
	case BucketNotFound:
		apiErr = ErrNoSuchBucket
	case BucketAlreadyOwnedByYou:
		apiErr = ErrBucketAlreadyOwnedByYou
	case BucketNotEmpty:
		apiErr = ErrBucketNotEmpty
	case BucketAlreadyExists:
		apiErr = ErrBucketAlreadyExists
	case BucketExists:
		apiErr = ErrBucketAlreadyOwnedByYou
	case ObjectNotFound:
		apiErr = ErrNoSuchKey
	case MethodNotAllowed:
		apiErr = ErrMethodNotAllowed
	case InvalidVersionID:
		apiErr = ErrInvalidVersionID
	case VersionNotFound:
		apiErr = ErrNoSuchVersion
	case ObjectAlreadyExists:
		apiErr = ErrMethodNotAllowed
	case ObjectNameInvalid:
		apiErr = ErrInvalidObjectName
	case ObjectNamePrefixAsSlash:
		apiErr = ErrInvalidObjectNamePrefixSlash
	case InvalidUploadID:
		apiErr = ErrNoSuchUpload
	case InvalidPart:
		apiErr = ErrInvalidPart
	case InsufficientWriteQuorum:
		apiErr = ErrSlowDown
	case InsufficientReadQuorum:
		apiErr = ErrSlowDown
	case UnsupportedDelimiter:
		apiErr = ErrNotImplemented
	case InvalidMarkerPrefixCombination:
		apiErr = ErrNotImplemented
	case InvalidUploadIDKeyCombination:
		apiErr = ErrNotImplemented
	case MalformedUploadID:
		apiErr = ErrNoSuchUpload
	case PartTooSmall:
		apiErr = ErrEntityTooSmall
	case SignatureDoesNotMatch:
		apiErr = ErrSignatureDoesNotMatch
	case hash.SHA256Mismatch:
		apiErr = ErrContentSHA256Mismatch
	case ObjectTooLarge:
		apiErr = ErrEntityTooLarge
	case ObjectTooSmall:
		apiErr = ErrEntityTooSmall
	case NotImplemented:
		apiErr = ErrNotImplemented
	case PartTooBig:
		apiErr = ErrEntityTooLarge
	case UnsupportedMetadata:
		apiErr = ErrUnsupportedMetadata
	case BucketPolicyNotFound:
		apiErr = ErrNoSuchBucketPolicy
	case BucketLifecycleNotFound:
		apiErr = ErrNoSuchLifecycleConfiguration
	case BucketSSEConfigNotFound:
		apiErr = ErrNoSuchBucketSSEConfig
	case BucketTaggingNotFound:
		apiErr = ErrBucketTaggingNotFound
	case BucketObjectLockConfigNotFound:
		apiErr = ErrObjectLockConfigurationNotFound
	case BucketQuotaConfigNotFound:
		apiErr = ErrAdminNoSuchQuotaConfiguration
	case BucketReplicationConfigNotFound:
		apiErr = ErrReplicationConfigurationNotFoundError
	case BucketRemoteDestinationNotFound:
		apiErr = ErrRemoteDestinationNotFoundError
	case BucketReplicationDestinationMissingLock:
		apiErr = ErrReplicationDestinationMissingLock
	case BucketRemoteTargetNotFound:
		apiErr = ErrRemoteTargetNotFoundError
	case BucketRemoteConnectionErr:
		apiErr = ErrReplicationRemoteConnectionError
	case BucketRemoteAlreadyExists:
		apiErr = ErrBucketRemoteAlreadyExists
	case BucketRemoteLabelInUse:
		apiErr = ErrBucketRemoteLabelInUse
	case BucketRemoteArnTypeInvalid:
		apiErr = ErrBucketRemoteArnTypeInvalid
	case BucketRemoteArnInvalid:
		apiErr = ErrBucketRemoteArnInvalid
	case BucketRemoteRemoveDisallowed:
		apiErr = ErrBucketRemoteRemoveDisallowed
	case BucketRemoteTargetNotVersioned:
		apiErr = ErrRemoteTargetNotVersionedError
	case BucketReplicationSourceNotVersioned:
		apiErr = ErrReplicationSourceNotVersionedError
	case BucketQuotaExceeded:
		apiErr = ErrAdminBucketQuotaExceeded
	case *event.ErrInvalidEventName:
		apiErr = ErrEventNotification
	case *event.ErrInvalidARN:
		apiErr = ErrARNNotification
	case *event.ErrARNNotFound:
		apiErr = ErrARNNotification
	case *event.ErrUnknownRegion:
		apiErr = ErrRegionNotification
	case *event.ErrInvalidFilterName:
		apiErr = ErrFilterNameInvalid
	case *event.ErrFilterNamePrefix:
		apiErr = ErrFilterNamePrefix
	case *event.ErrFilterNameSuffix:
		apiErr = ErrFilterNameSuffix
	case *event.ErrInvalidFilterValue:
		apiErr = ErrFilterValueInvalid
	case *event.ErrDuplicateEventName:
		apiErr = ErrOverlappingConfigs
	case *event.ErrDuplicateQueueConfiguration:
		apiErr = ErrOverlappingFilterNotification
	case *event.ErrUnsupportedConfiguration:
		apiErr = ErrUnsupportedNotification
	case OperationTimedOut:
		apiErr = ErrOperationTimedOut
	case BackendDown:
		apiErr = ErrBackendDown
	case ObjectNameTooLong:
		apiErr = ErrKeyTooLongError
	case dns.ErrInvalidBucketName:
		apiErr = ErrInvalidBucketName
	default:
		var ie, iw int
		// This work-around is to handle the issue golang/go#30648
		if _, ferr := fmt.Fscanf(strings.NewReader(err.Error()),
			"request declared a Content-Length of %d but only wrote %d bytes",
			&ie, &iw); ferr != nil {
			apiErr = ErrInternalError
			// Make sure to log the errors which we cannot translate
			// to a meaningful S3 API errors. This is added to aid in
			// debugging unexpected/unhandled errors.
			logger.LogIf(ctx, err)
		} else if ie > iw {
			apiErr = ErrIncompleteBody
		} else {
			apiErr = ErrInternalError
			// Make sure to log the errors which we cannot translate
			// to a meaningful S3 API errors. This is added to aid in
			// debugging unexpected/unhandled errors.
			logger.LogIf(ctx, err)
		}
	}

	return apiErr
}

var noError = APIError{}

// toAPIError - Converts embedded errors. Convenience
// function written to handle all cases where we have known types of
// errors returned by underlying layers.
func toAPIError(ctx context.Context, err error) APIError {
	if err == nil {
		return noError
	}

	var apiErr = errorCodes.ToAPIErr(toAPIErrorCode(ctx, err))
	e, ok := err.(dns.ErrInvalidBucketName)
	if ok {
		code := toAPIErrorCode(ctx, e)
		apiErr = errorCodes.ToAPIErrWithErr(code, e)
	}

	if apiErr.Code == "InternalError" {
		// If we see an internal error try to interpret
		// any underlying errors if possible depending on
		// their internal error types. This code is only
		// useful with gateway implementations.
		switch e := err.(type) {
		case InvalidArgument:
			apiErr = APIError{
				Code:           "InvalidArgument",
				Description:    e.Error(),
				HTTPStatusCode: errorCodes[ErrInvalidRequest].HTTPStatusCode,
			}
		case *xml.SyntaxError:
			apiErr = APIError{
				Code: "MalformedXML",
				Description: fmt.Sprintf("%s (%s)", errorCodes[ErrMalformedXML].Description,
					e.Error()),
				HTTPStatusCode: errorCodes[ErrMalformedXML].HTTPStatusCode,
			}
		case url.EscapeError:
			apiErr = APIError{
				Code: "XMinioInvalidObjectName",
				Description: fmt.Sprintf("%s (%s)", errorCodes[ErrInvalidObjectName].Description,
					e.Error()),
				HTTPStatusCode: http.StatusBadRequest,
			}
		case versioning.Error:
			apiErr = APIError{
				Code:           "IllegalVersioningConfigurationException",
				Description:    fmt.Sprintf("Versioning configuration specified in the request is invalid. (%s)", e.Error()),
				HTTPStatusCode: http.StatusBadRequest,
			}
		case lifecycle.Error:
			apiErr = APIError{
				Code:           "InvalidRequest",
				Description:    e.Error(),
				HTTPStatusCode: http.StatusBadRequest,
			}
		case replication.Error:
			apiErr = APIError{
				Code:           "MalformedXML",
				Description:    e.Error(),
				HTTPStatusCode: http.StatusBadRequest,
			}
		case tags.Error:
			apiErr = APIError{
				Code:           e.Code(),
				Description:    e.Error(),
				HTTPStatusCode: http.StatusBadRequest,
			}
		case policy.Error:
			apiErr = APIError{
				Code:           "MalformedPolicy",
				Description:    e.Error(),
				HTTPStatusCode: http.StatusBadRequest,
			}
		case crypto.Error:
			apiErr = APIError{
				Code:           "XMinIOEncryptionError",
				Description:    e.Error(),
				HTTPStatusCode: http.StatusBadRequest,
			}
		case minio.ErrorResponse:
			apiErr = APIError{
				Code:           e.Code,
				Description:    e.Message,
				HTTPStatusCode: e.StatusCode,
			}
		case *googleapi.Error:
			apiErr = APIError{
				Code:           "XGCSInternalError",
				Description:    e.Message,
				HTTPStatusCode: e.Code,
			}
			// GCS may send multiple errors, just pick the first one
			// since S3 only sends one Error XML response.
			if len(e.Errors) >= 1 {
				apiErr.Code = e.Errors[0].Reason

			}
		case azblob.StorageError:
			apiErr = APIError{
				Code:           string(e.ServiceCode()),
				Description:    e.Error(),
				HTTPStatusCode: e.Response().StatusCode,
			}
			// Add more Gateway SDKs here if any in future.
		}
	}

	return apiErr
}

// getAPIError provides API Error for input API error code.
func getAPIError(code APIErrorCode) APIError {
	if apiErr, ok := errorCodes[code]; ok {
		return apiErr
	}
	return errorCodes.ToAPIErr(ErrInternalError)
}

// getErrorResponse gets in standard error and resource value and
// provides a encodable populated response values
func getAPIErrorResponse(ctx context.Context, err APIError, resource, requestID, hostID string) APIErrorResponse {
	reqInfo := logger.GetReqInfo(ctx)
	return APIErrorResponse{
		Code:       err.Code,
		Message:    err.Description,
		BucketName: reqInfo.BucketName,
		Key:        reqInfo.ObjectName,
		Resource:   resource,
		Region:     globalServerRegion,
		RequestID:  requestID,
		HostID:     hostID,
	}
}<|MERGE_RESOLUTION|>--- conflicted
+++ resolved
@@ -836,11 +836,7 @@
 	},
 	ErrReplicationRemoteConnectionError: {
 		Code:           "XMinioAdminReplicationRemoteConnectionError",
-<<<<<<< HEAD
-		Description:    "Remote service endpoint or target bucket not available",
-=======
 		Description:    "Remote service connection error - please check remote service credentials and target bucket",
->>>>>>> 96c0ce1f
 		HTTPStatusCode: http.StatusNotFound,
 	},
 	ErrBucketRemoteIdenticalToSource: {
