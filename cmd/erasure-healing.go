--- conflicted
+++ resolved
@@ -21,7 +21,6 @@
 	"errors"
 	"fmt"
 	"io"
-	"path"
 	"sync"
 	"time"
 
@@ -304,16 +303,12 @@
 	}
 
 	if isAllNotFound(errs) {
-<<<<<<< HEAD
-		return defaultHealResult(latestFileInfo, storageDisks, storageEndpoints, errs, bucket, object), nil
-=======
 		err = toObjectErr(errFileNotFound, bucket, object)
 		if versionID != "" {
 			err = toObjectErr(errFileVersionNotFound, bucket, object, versionID)
 		}
 		// File is fully gone, fileInfo is empty.
 		return defaultHealResult(FileInfo{}, storageDisks, storageEndpoints, errs, bucket, object, versionID), err
->>>>>>> 96c0ce1f
 	}
 
 	// If less than read quorum number of disks have all the parts
@@ -520,11 +515,7 @@
 				}(index, disk)
 			}
 			wg.Wait()
-<<<<<<< HEAD
-			ObjectPathUpdated(path.Join(bucket, object))
-=======
 			ObjectPathUpdated(pathJoin(bucket, object))
->>>>>>> 96c0ce1f
 		}
 	}
 
@@ -548,12 +539,8 @@
 		}
 	}
 	if dryRun || danglingObject || isAllNotFound(errs) {
-<<<<<<< HEAD
-		return hr, nil
-=======
 		// Nothing to do, file is already gone.
 		return hr, toObjectErr(errFileNotFound, bucket, object)
->>>>>>> 96c0ce1f
 	}
 	for i, err := range errs {
 		if err == errVolumeNotFound || err == errFileNotFound {
@@ -689,8 +676,6 @@
 	}
 	found = found + foundNotEmpty + otherFound
 	return found < notFound && found > 0
-<<<<<<< HEAD
-=======
 }
 
 func (er erasureObjects) purgeObjectDangling(ctx context.Context, bucket, object, versionID string,
@@ -749,7 +734,6 @@
 
 	err := toObjectErr(reduceReadQuorumErrs(ctx, errs, objectOpIgnoredErrs, readQuorum), bucket, object, versionID)
 	return defaultHealResult(m, storageDisks, storageEndpoints, errs, bucket, object, versionID), err
->>>>>>> 96c0ce1f
 }
 
 // Object is considered dangling/corrupted if any only
@@ -830,21 +814,9 @@
 	partsMetadata, errs := readAllFileInfo(healCtx, storageDisks, bucket, object, versionID)
 
 	if isAllNotFound(errs) {
-<<<<<<< HEAD
-		// Nothing to do
-		return defaultHealResult(FileInfo{}, storageDisks, storageEndpoints, errs, bucket, object), nil
-	}
-	// Check if the object is dangling, if yes and user requested
-	// remove we simply delete it from namespace.
-	if m, ok := isObjectDangling(partsMetadata, errs, []error{}); ok {
-		writeQuorum := m.Erasure.DataBlocks + 1
-		if m.Erasure.DataBlocks == 0 {
-			writeQuorum = getWriteQuorum(len(storageDisks))
-=======
 		err = toObjectErr(errFileNotFound, bucket, object)
 		if versionID != "" {
 			err = toObjectErr(errFileVersionNotFound, bucket, object, versionID)
->>>>>>> 96c0ce1f
 		}
 		// Nothing to do, file is already gone.
 		return defaultHealResult(FileInfo{}, storageDisks, storageEndpoints, errs, bucket, object, versionID), err
