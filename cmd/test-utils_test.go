/*
 * MinIO Cloud Storage, (C) 2015, 2016, 2017, 2018 MinIO, Inc.
 *
 * Licensed under the Apache License, Version 2.0 (the "License");
 * you may not use this file except in compliance with the License.
 * You may obtain a copy of the License at
 *
 *     http://www.apache.org/licenses/LICENSE-2.0
 *
 * Unless required by applicable law or agreed to in writing, software
 * distributed under the License is distributed on an "AS IS" BASIS,
 * WITHOUT WARRANTIES OR CONDITIONS OF ANY KIND, either express or implied.
 * See the License for the specific language governing permissions and
 * limitations under the License.
 */

package cmd

import (
	"bufio"
	"bytes"
	"context"
	"crypto/ecdsa"
	"crypto/hmac"
	crand "crypto/rand"
	"crypto/rsa"
	"crypto/sha1"
	"crypto/tls"
	"crypto/x509"
	"crypto/x509/pkix"
	"encoding/base64"
	"encoding/hex"
	"encoding/json"
	"encoding/pem"
	"encoding/xml"
	"errors"
	"flag"
	"fmt"
	"io"
	"io/ioutil"
	"math/big"
	"math/rand"
	"net"
	"net/http"
	"net/http/httptest"
	"net/url"
	"os"
	"reflect"
	"sort"
	"strconv"
	"strings"
	"sync"
	"testing"
	"time"

	"github.com/fatih/color"
	"github.com/gorilla/mux"
	"github.com/minio/minio-go/v7/pkg/s3utils"
	"github.com/minio/minio-go/v7/pkg/signer"
<<<<<<< HEAD
	"github.com/storj/minio/cmd/config"
	"github.com/storj/minio/cmd/crypto"
	xhttp "github.com/storj/minio/cmd/http"
	"github.com/storj/minio/cmd/logger"
	"github.com/storj/minio/cmd/rest"
	"github.com/storj/minio/pkg/auth"
	"github.com/storj/minio/pkg/bucket/policy"
	"github.com/storj/minio/pkg/hash"
=======
	"github.com/minio/minio/cmd/config"
	"github.com/minio/minio/cmd/crypto"
	xhttp "github.com/minio/minio/cmd/http"
	"github.com/minio/minio/cmd/logger"
	"github.com/minio/minio/cmd/rest"
	"github.com/minio/minio/pkg/auth"
	"github.com/minio/minio/pkg/bucket/policy"
	"github.com/minio/minio/pkg/hash"
>>>>>>> 96c0ce1f
)

// TestMain to set up global env.
func TestMain(m *testing.M) {
	flag.Parse()

	globalActiveCred = auth.Credentials{
		AccessKey: auth.DefaultAccessKey,
		SecretKey: auth.DefaultSecretKey,
	}

	globalConfigEncrypted = true

	// disable ENVs which interfere with tests.
	for _, env := range []string{
		crypto.EnvAutoEncryptionLegacy,
		crypto.EnvKMSAutoEncryption,
		config.EnvAccessKey,
		config.EnvAccessKeyOld,
		config.EnvSecretKey,
		config.EnvSecretKeyOld,
	} {
		os.Unsetenv(env)
	}

	// Set as non-distributed.
	globalIsDistErasure = false

	if !testing.Verbose() {
		// Disable printing console messages during tests.
		color.Output = ioutil.Discard
		logger.Disable = true
	}
	// Uncomment the following line to see trace logs during unit tests.
	// logger.AddTarget(console.New())

	// Set system resources to maximum.
	setMaxResources()

	// Initialize globalConsoleSys system
	globalConsoleSys = NewConsoleLogger(context.Background())

	globalDNSCache = xhttp.NewDNSCache(3*time.Second, 10*time.Second)

	globalInternodeTransport = newInternodeHTTPTransport(nil, rest.DefaultTimeout)()

	initHelp()

	resetTestGlobals()

	os.Exit(m.Run())
}

// concurrency level for certain parallel tests.
const testConcurrencyLevel = 10

///
/// Excerpts from @lsegal - https://github.com/aws/aws-sdk-js/issues/659#issuecomment-120477258
///
///  User-Agent:
///
///      This is ignored from signing because signing this causes problems with generating pre-signed URLs
///      (that are executed by other agents) or when customers pass requests through proxies, which may
///      modify the user-agent.
///
///  Authorization:
///
///      Is skipped for obvious reasons
///
var ignoredHeaders = map[string]bool{
	"Authorization": true,
	"User-Agent":    true,
}

// Headers to ignore in streaming v4
var ignoredStreamingHeaders = map[string]bool{
	"Authorization": true,
	"Content-Type":  true,
	"Content-Md5":   true,
	"User-Agent":    true,
}

// calculateSignedChunkLength - calculates the length of chunk metadata
func calculateSignedChunkLength(chunkDataSize int64) int64 {
	return int64(len(fmt.Sprintf("%x", chunkDataSize))) +
		17 + // ";chunk-signature="
		64 + // e.g. "f2ca1bb6c7e907d06dafe4687e579fce76b37e4e93b7605022da52e6ccc26fd2"
		2 + // CRLF
		chunkDataSize +
		2 // CRLF
}

func mustGetPutObjReader(t TestErrHandler, data io.Reader, size int64, md5hex, sha256hex string) *PutObjReader {
	hr, err := hash.NewReader(data, size, md5hex, sha256hex, size, globalCLIContext.StrictS3Compat)
	if err != nil {
		t.Fatal(err)
	}
	return NewPutObjReader(hr, nil, nil)
}

// calculateSignedChunkLength - calculates the length of the overall stream (data + metadata)
func calculateStreamContentLength(dataLen, chunkSize int64) int64 {
	if dataLen <= 0 {
		return 0
	}
	chunksCount := dataLen / chunkSize
	remainingBytes := dataLen % chunkSize
	var streamLen int64
	streamLen += chunksCount * calculateSignedChunkLength(chunkSize)
	if remainingBytes > 0 {
		streamLen += calculateSignedChunkLength(remainingBytes)
	}
	streamLen += calculateSignedChunkLength(0)
	return streamLen
}

func prepareFS() (ObjectLayer, string, error) {
	nDisks := 1
	fsDirs, err := getRandomDisks(nDisks)
	if err != nil {
		return nil, "", err
	}
	obj, err := NewFSObjectLayer(fsDirs[0])
	if err != nil {
		return nil, "", err
	}
	return obj, fsDirs[0], nil
}

func prepareErasureSets32(ctx context.Context) (ObjectLayer, []string, error) {
	return prepareErasure(ctx, 32)
}

func prepareErasure(ctx context.Context, nDisks int) (ObjectLayer, []string, error) {
	fsDirs, err := getRandomDisks(nDisks)
	if err != nil {
		return nil, nil, err
	}
	obj, _, err := initObjectLayer(ctx, mustGetZoneEndpoints(fsDirs...))
	if err != nil {
		removeRoots(fsDirs)
		return nil, nil, err
	}
	return obj, fsDirs, nil
}

func prepareErasure16(ctx context.Context) (ObjectLayer, []string, error) {
	return prepareErasure(ctx, 16)
}

// Initialize FS objects.
func initFSObjects(disk string, t *testing.T) (obj ObjectLayer) {
	var err error
	obj, err = NewFSObjectLayer(disk)
	if err != nil {
		t.Fatal(err)
	}
	newTestConfig(globalMinioDefaultRegion, obj)
	return obj
}

// TestErrHandler - Go testing.T satisfy this interface.
// This makes it easy to run the TestServer from any of the tests.
// Using this interface, functionalities to be used in tests can be
// made generalized, and can be integrated in benchmarks/unit tests/go check suite tests.
type TestErrHandler interface {
	Log(args ...interface{})
	Logf(format string, args ...interface{})
	Error(args ...interface{})
	Errorf(format string, args ...interface{})
	Failed() bool
	Fatal(args ...interface{})
	Fatalf(format string, args ...interface{})
}

const (
	// FSTestStr is the string which is used as notation for Single node ObjectLayer in the unit tests.
	FSTestStr string = "FS"

	// ErasureTestStr is the string which is used as notation for Erasure ObjectLayer in the unit tests.
	ErasureTestStr string = "Erasure"

	// ErasureSetsTestStr is the string which is used as notation for Erasure sets object layer in the unit tests.
	ErasureSetsTestStr string = "ErasureSet"
)

const letterBytes = "abcdefghijklmnopqrstuvwxyz01234569"
const (
	letterIdxBits = 6                    // 6 bits to represent a letter index
	letterIdxMask = 1<<letterIdxBits - 1 // All 1-bits, as many as letterIdxBits
	letterIdxMax  = 63 / letterIdxBits   // # of letter indices fitting in 63 bits
)

// Random number state.
// We generate random temporary file names so that there's a good
// chance the file doesn't exist yet.
var randN uint32
var randmu sync.Mutex

// Temp files created in default Tmp dir
var globalTestTmpDir = os.TempDir()

// reseed - returns a new seed every time the function is called.
func reseed() uint32 {
	return uint32(time.Now().UnixNano() + int64(os.Getpid()))
}

// nextSuffix - provides a new unique suffix every time the function is called.
func nextSuffix() string {
	randmu.Lock()
	r := randN
	// Initial seed required, generate one.
	if r == 0 {
		r = reseed()
	}
	// constants from Numerical Recipes
	r = r*1664525 + 1013904223
	randN = r
	randmu.Unlock()
	return strconv.Itoa(int(1e9 + r%1e9))[1:]
}

// isSameType - compares two object types via reflect.TypeOf
func isSameType(obj1, obj2 interface{}) bool {
	return reflect.TypeOf(obj1) == reflect.TypeOf(obj2)
}

// TestServer encapsulates an instantiation of a MinIO instance with a temporary backend.
// Example usage:
//   s := StartTestServer(t,"Erasure")
//   defer s.Stop()
type TestServer struct {
	Root      string
<<<<<<< HEAD
	Disks     EndpointServerSets
=======
	Disks     EndpointServerPools
>>>>>>> 96c0ce1f
	AccessKey string
	SecretKey string
	Server    *httptest.Server
	Obj       ObjectLayer
	cancel    context.CancelFunc
}

// UnstartedTestServer - Configures a temp FS/Erasure backend,
// initializes the endpoints and configures the test server.
// The server should be started using the Start() method.
func UnstartedTestServer(t TestErrHandler, instanceType string) TestServer {
	ctx, cancel := context.WithCancel(context.Background())
	// create an instance of TestServer.
	testServer := TestServer{cancel: cancel}
	// return FS/Erasure object layer and temp backend.
	objLayer, disks, err := prepareTestBackend(ctx, instanceType)
	if err != nil {
		t.Fatal(err)
	}

	// set the server configuration.
	if err = newTestConfig(globalMinioDefaultRegion, objLayer); err != nil {
		t.Fatalf("%s", err)
	}

	// Test Server needs to start before formatting of disks.
	// Get credential.
	credentials := globalActiveCred

	testServer.Obj = objLayer
	testServer.Disks = mustGetZoneEndpoints(disks...)
	testServer.AccessKey = credentials.AccessKey
	testServer.SecretKey = credentials.SecretKey

	httpHandler, err := configureServerHandler(testServer.Disks)
	if err != nil {
		t.Fatalf("Failed to configure one of the RPC services <ERROR> %s", err)
	}

	// Run TestServer.
	testServer.Server = httptest.NewUnstartedServer(criticalErrorHandler{corsHandler(httpHandler)})

	globalObjLayerMutex.Lock()
	globalObjectAPI = objLayer
	globalObjLayerMutex.Unlock()

	// initialize peer rpc
	host, port := mustSplitHostPort(testServer.Server.Listener.Addr().String())
	globalMinioHost = host
	globalMinioPort = port
	globalMinioAddr = getEndpointsLocalAddr(testServer.Disks)

	newAllSubsystems()

	initAllSubsystems(ctx, objLayer)

	return testServer
}

// testServerCertPEM and testServerKeyPEM are generated by
//  https://golang.org/src/crypto/tls/generate_cert.go
//    $ go run generate_cert.go -ca --host 127.0.0.1
// The generated certificate contains IP SAN, that way we don't need
// to enable InsecureSkipVerify in TLS config

// Starts the test server and returns the TestServer with TLS configured instance.
func StartTestTLSServer(t TestErrHandler, instanceType string, cert, key []byte) TestServer {
	// Fetch TLS key and pem files from test-data/ directory.
	//	dir, _ := os.Getwd()
	//	testDataDir := filepath.Join(filepath.Dir(dir), "test-data")
	//
	//	pemFile := filepath.Join(testDataDir, "server.pem")
	//	keyFile := filepath.Join(testDataDir, "server.key")
	cer, err := tls.X509KeyPair(cert, key)
	if err != nil {
		t.Fatalf("Failed to load certificate: %v", err)
	}
	config := &tls.Config{Certificates: []tls.Certificate{cer}}

	testServer := UnstartedTestServer(t, instanceType)
	testServer.Server.TLS = config
	testServer.Server.StartTLS()
	return testServer
}

// Starts the test server and returns the TestServer instance.
func StartTestServer(t TestErrHandler, instanceType string) TestServer {
	// create an instance of TestServer.
	testServer := UnstartedTestServer(t, instanceType)
	testServer.Server.Start()
	return testServer
}

// Sets the global config path to empty string.
func resetGlobalConfigPath() {
	globalConfigDir = &ConfigDir{path: ""}
}

// sets globalObjectAPI to `nil`.
func resetGlobalObjectAPI() {
	globalObjLayerMutex.Lock()
	globalObjectAPI = nil
	globalObjLayerMutex.Unlock()
}

// reset the value of the Global server config.
// set it to `nil`.
func resetGlobalConfig() {
	// hold the mutex lock before a new config is assigned.
	globalServerConfigMu.Lock()
	// Save the loaded config globally.
	globalServerConfig = nil
	globalServerConfigMu.Unlock()
}

func resetGlobalEndpoints() {
<<<<<<< HEAD
	globalEndpoints = EndpointServerSets{}
=======
	globalEndpoints = EndpointServerPools{}
>>>>>>> 96c0ce1f
}

func resetGlobalIsErasure() {
	globalIsErasure = false
}

// reset global heal state
func resetGlobalHealState() {
	// Init global heal state
	if globalAllHealState == nil {
		globalAllHealState = newHealState()
	} else {
		globalAllHealState.Lock()
		for _, v := range globalAllHealState.healSeqMap {
			if !v.hasEnded() {
				v.stop()
			}
		}
		globalAllHealState.Unlock()
	}

	// Init background heal state
	if globalBackgroundHealState == nil {
		globalBackgroundHealState = newHealState()
	} else {
		globalBackgroundHealState.Lock()
		for _, v := range globalBackgroundHealState.healSeqMap {
			if !v.hasEnded() {
				v.stop()
			}
		}
		globalBackgroundHealState.Unlock()
	}
}

// sets globalIAMSys to `nil`.
func resetGlobalIAMSys() {
	globalIAMSys = nil
}

// Resets all the globals used modified in tests.
// Resetting ensures that the changes made to globals by one test doesn't affect others.
func resetTestGlobals() {
	// set globalObjectAPI to `nil`.
	resetGlobalObjectAPI()
	// Reset config path set.
	resetGlobalConfigPath()
	// Reset Global server config.
	resetGlobalConfig()
	// Reset global endpoints.
	resetGlobalEndpoints()
	// Reset global isErasure flag.
	resetGlobalIsErasure()
	// Reset global heal state
	resetGlobalHealState()
	// Reset globalIAMSys to `nil`
	resetGlobalIAMSys()
}

// Configure the server for the test run.
func newTestConfig(bucketLocation string, obj ObjectLayer) (err error) {
	// Initialize server config.
	if err = newSrvConfig(obj); err != nil {
		return err
	}

	// Set a default region.
	config.SetRegion(globalServerConfig, bucketLocation)

	// Save config.
	return saveServerConfig(context.Background(), obj, globalServerConfig)
}

// Deleting the temporary backend and stopping the server.
func (testServer TestServer) Stop() {
	testServer.cancel()
	testServer.Server.Close()
	testServer.Obj.Shutdown(context.Background())
	os.RemoveAll(testServer.Root)
	for _, ep := range testServer.Disks {
		for _, disk := range ep.Endpoints {
			os.RemoveAll(disk.Path)
		}
	}
}

// Truncate request to simulate unexpected EOF for a request signed using streaming signature v4.
func truncateChunkByHalfSigv4(req *http.Request) (*http.Request, error) {
	bufReader := bufio.NewReader(req.Body)
	hexChunkSize, chunkSignature, err := readChunkLine(bufReader)
	if err != nil {
		return nil, err
	}

	newChunkHdr := []byte(fmt.Sprintf("%s"+s3ChunkSignatureStr+"%s\r\n",
		hexChunkSize, chunkSignature))
	newChunk, err := ioutil.ReadAll(bufReader)
	if err != nil {
		return nil, err
	}
	newReq := req
	newReq.Body = ioutil.NopCloser(
		bytes.NewReader(bytes.Join([][]byte{newChunkHdr, newChunk[:len(newChunk)/2]},
			[]byte(""))),
	)
	return newReq, nil
}

// Malform data given a request signed using streaming signature V4.
func malformDataSigV4(req *http.Request, newByte byte) (*http.Request, error) {
	bufReader := bufio.NewReader(req.Body)
	hexChunkSize, chunkSignature, err := readChunkLine(bufReader)
	if err != nil {
		return nil, err
	}

	newChunkHdr := []byte(fmt.Sprintf("%s"+s3ChunkSignatureStr+"%s\r\n",
		hexChunkSize, chunkSignature))
	newChunk, err := ioutil.ReadAll(bufReader)
	if err != nil {
		return nil, err
	}

	newChunk[0] = newByte
	newReq := req
	newReq.Body = ioutil.NopCloser(
		bytes.NewReader(bytes.Join([][]byte{newChunkHdr, newChunk},
			[]byte(""))),
	)

	return newReq, nil
}

// Malform chunk size given a request signed using streaming signatureV4.
func malformChunkSizeSigV4(req *http.Request, badSize int64) (*http.Request, error) {
	bufReader := bufio.NewReader(req.Body)
	_, chunkSignature, err := readChunkLine(bufReader)
	if err != nil {
		return nil, err
	}

	n := badSize
	newHexChunkSize := []byte(fmt.Sprintf("%x", n))
	newChunkHdr := []byte(fmt.Sprintf("%s"+s3ChunkSignatureStr+"%s\r\n",
		newHexChunkSize, chunkSignature))
	newChunk, err := ioutil.ReadAll(bufReader)
	if err != nil {
		return nil, err
	}

	newReq := req
	newReq.Body = ioutil.NopCloser(
		bytes.NewReader(bytes.Join([][]byte{newChunkHdr, newChunk},
			[]byte(""))),
	)

	return newReq, nil
}

// Sign given request using Signature V4.
func signStreamingRequest(req *http.Request, accessKey, secretKey string, currTime time.Time) (string, error) {
	// Get hashed payload.
	hashedPayload := req.Header.Get("x-amz-content-sha256")
	if hashedPayload == "" {
		return "", fmt.Errorf("Invalid hashed payload")
	}

	// Set x-amz-date.
	req.Header.Set("x-amz-date", currTime.Format(iso8601Format))

	// Get header map.
	headerMap := make(map[string][]string)
	for k, vv := range req.Header {
		// If request header key is not in ignored headers, then add it.
		if _, ok := ignoredStreamingHeaders[http.CanonicalHeaderKey(k)]; !ok {
			headerMap[strings.ToLower(k)] = vv
		}
	}

	// Get header keys.
	headers := []string{"host"}
	for k := range headerMap {
		headers = append(headers, k)
	}
	sort.Strings(headers)

	// Get canonical headers.
	var buf bytes.Buffer
	for _, k := range headers {
		buf.WriteString(k)
		buf.WriteByte(':')
		switch {
		case k == "host":
			buf.WriteString(req.URL.Host)
			fallthrough
		default:
			for idx, v := range headerMap[k] {
				if idx > 0 {
					buf.WriteByte(',')
				}
				buf.WriteString(v)
			}
			buf.WriteByte('\n')
		}
	}
	canonicalHeaders := buf.String()

	// Get signed headers.
	signedHeaders := strings.Join(headers, ";")

	// Get canonical query string.
	req.URL.RawQuery = strings.Replace(req.URL.Query().Encode(), "+", "%20", -1)

	// Get canonical URI.
	canonicalURI := s3utils.EncodePath(req.URL.Path)

	// Get canonical request.
	// canonicalRequest =
	//  <HTTPMethod>\n
	//  <CanonicalURI>\n
	//  <CanonicalQueryString>\n
	//  <CanonicalHeaders>\n
	//  <SignedHeaders>\n
	//  <HashedPayload>
	//
	canonicalRequest := strings.Join([]string{
		req.Method,
		canonicalURI,
		req.URL.RawQuery,
		canonicalHeaders,
		signedHeaders,
		hashedPayload,
	}, "\n")

	// Get scope.
	scope := strings.Join([]string{
		currTime.Format(yyyymmdd),
		globalMinioDefaultRegion,
		string(serviceS3),
		"aws4_request",
	}, SlashSeparator)

	stringToSign := "AWS4-HMAC-SHA256" + "\n" + currTime.Format(iso8601Format) + "\n"
	stringToSign = stringToSign + scope + "\n"
	stringToSign = stringToSign + getSHA256Hash([]byte(canonicalRequest))

	date := sumHMAC([]byte("AWS4"+secretKey), []byte(currTime.Format(yyyymmdd)))
	region := sumHMAC(date, []byte(globalMinioDefaultRegion))
	service := sumHMAC(region, []byte(string(serviceS3)))
	signingKey := sumHMAC(service, []byte("aws4_request"))

	signature := hex.EncodeToString(sumHMAC(signingKey, []byte(stringToSign)))

	// final Authorization header
	parts := []string{
		"AWS4-HMAC-SHA256" + " Credential=" + accessKey + SlashSeparator + scope,
		"SignedHeaders=" + signedHeaders,
		"Signature=" + signature,
	}
	auth := strings.Join(parts, ", ")
	req.Header.Set("Authorization", auth)

	return signature, nil
}

// Returns new HTTP request object.
func newTestStreamingRequest(method, urlStr string, dataLength, chunkSize int64, body io.ReadSeeker) (*http.Request, error) {
	if method == "" {
		method = http.MethodPost
	}

	req, err := http.NewRequest(method, urlStr, nil)
	if err != nil {
		return nil, err
	}

	if body == nil {
		// this is added to avoid panic during ioutil.ReadAll(req.Body).
		// th stack trace can be found here  https://github.com/storj/minio/pull/2074 .
		// This is very similar to https://github.com/golang/go/issues/7527.
		req.Body = ioutil.NopCloser(bytes.NewReader([]byte("")))
	}

	contentLength := calculateStreamContentLength(dataLength, chunkSize)

	req.Header.Set("x-amz-content-sha256", "STREAMING-AWS4-HMAC-SHA256-PAYLOAD")
	req.Header.Set("content-encoding", "aws-chunked")
	req.Header.Set("x-amz-decoded-content-length", strconv.FormatInt(dataLength, 10))
	req.Header.Set("content-length", strconv.FormatInt(contentLength, 10))

	// Seek back to beginning.
	body.Seek(0, 0)

	// Add body
	req.Body = ioutil.NopCloser(body)
	req.ContentLength = contentLength

	return req, nil
}

func assembleStreamingChunks(req *http.Request, body io.ReadSeeker, chunkSize int64,
	secretKey, signature string, currTime time.Time) (*http.Request, error) {

	regionStr := globalServerRegion
	var stream []byte
	var buffer []byte
	body.Seek(0, 0)
	for {
		buffer = make([]byte, chunkSize)
		n, err := body.Read(buffer)
		if err != nil && err != io.EOF {
			return nil, err
		}

		// Get scope.
		scope := strings.Join([]string{
			currTime.Format(yyyymmdd),
			regionStr,
			string(serviceS3),
			"aws4_request",
		}, SlashSeparator)

		stringToSign := "AWS4-HMAC-SHA256-PAYLOAD" + "\n"
		stringToSign = stringToSign + currTime.Format(iso8601Format) + "\n"
		stringToSign = stringToSign + scope + "\n"
		stringToSign = stringToSign + signature + "\n"
		stringToSign = stringToSign + "e3b0c44298fc1c149afbf4c8996fb92427ae41e4649b934ca495991b7852b855" + "\n" // hex(sum256(""))
		stringToSign = stringToSign + getSHA256Hash(buffer[:n])

		date := sumHMAC([]byte("AWS4"+secretKey), []byte(currTime.Format(yyyymmdd)))
		region := sumHMAC(date, []byte(regionStr))
		service := sumHMAC(region, []byte(serviceS3))
		signingKey := sumHMAC(service, []byte("aws4_request"))

		signature = hex.EncodeToString(sumHMAC(signingKey, []byte(stringToSign)))

		stream = append(stream, []byte(fmt.Sprintf("%x", n)+";chunk-signature="+signature+"\r\n")...)
		stream = append(stream, buffer[:n]...)
		stream = append(stream, []byte("\r\n")...)

		if n <= 0 {
			break
		}

	}
	req.Body = ioutil.NopCloser(bytes.NewReader(stream))
	return req, nil
}

func newTestStreamingSignedBadChunkDateRequest(method, urlStr string, contentLength, chunkSize int64, body io.ReadSeeker, accessKey, secretKey string) (*http.Request, error) {
	req, err := newTestStreamingRequest(method, urlStr, contentLength, chunkSize, body)
	if err != nil {
		return nil, err
	}

	currTime := UTCNow()
	signature, err := signStreamingRequest(req, accessKey, secretKey, currTime)
	if err != nil {
		return nil, err
	}

	// skew the time between the chunk signature calculation and seed signature.
	currTime = currTime.Add(1 * time.Second)
	req, err = assembleStreamingChunks(req, body, chunkSize, secretKey, signature, currTime)
	return req, err
}

func newTestStreamingSignedCustomEncodingRequest(method, urlStr string, contentLength, chunkSize int64, body io.ReadSeeker, accessKey, secretKey, contentEncoding string) (*http.Request, error) {
	req, err := newTestStreamingRequest(method, urlStr, contentLength, chunkSize, body)
	if err != nil {
		return nil, err
	}

	// Set custom encoding.
	req.Header.Set("content-encoding", contentEncoding)

	currTime := UTCNow()
	signature, err := signStreamingRequest(req, accessKey, secretKey, currTime)
	if err != nil {
		return nil, err
	}

	req, err = assembleStreamingChunks(req, body, chunkSize, secretKey, signature, currTime)
	return req, err
}

// Returns new HTTP request object signed with streaming signature v4.
func newTestStreamingSignedRequest(method, urlStr string, contentLength, chunkSize int64, body io.ReadSeeker, accessKey, secretKey string) (*http.Request, error) {
	req, err := newTestStreamingRequest(method, urlStr, contentLength, chunkSize, body)
	if err != nil {
		return nil, err
	}

	currTime := UTCNow()
	signature, err := signStreamingRequest(req, accessKey, secretKey, currTime)
	if err != nil {
		return nil, err
	}

	req, err = assembleStreamingChunks(req, body, chunkSize, secretKey, signature, currTime)
	return req, err
}

// preSignV4 presign the request, in accordance with
// http://docs.aws.amazon.com/AmazonS3/latest/API/sigv4-query-string-auth.html.
func preSignV4(req *http.Request, accessKeyID, secretAccessKey string, expires int64) error {
	// Presign is not needed for anonymous credentials.
	if accessKeyID == "" || secretAccessKey == "" {
		return errors.New("Presign cannot be generated without access and secret keys")
	}

	region := globalServerRegion
	date := UTCNow()
	scope := getScope(date, region)
	credential := fmt.Sprintf("%s/%s", accessKeyID, scope)

	// Set URL query.
	query := req.URL.Query()
	query.Set("X-Amz-Algorithm", signV4Algorithm)
	query.Set("X-Amz-Date", date.Format(iso8601Format))
	query.Set("X-Amz-Expires", strconv.FormatInt(expires, 10))
	query.Set("X-Amz-SignedHeaders", "host")
	query.Set("X-Amz-Credential", credential)
	query.Set("X-Amz-Content-Sha256", unsignedPayload)

	// "host" is the only header required to be signed for Presigned URLs.
	extractedSignedHeaders := make(http.Header)
	extractedSignedHeaders.Set("host", req.Host)

	queryStr := strings.Replace(query.Encode(), "+", "%20", -1)
	canonicalRequest := getCanonicalRequest(extractedSignedHeaders, unsignedPayload, queryStr, req.URL.Path, req.Method)
	stringToSign := getStringToSign(canonicalRequest, date, scope)
	signingKey := getSigningKey(secretAccessKey, date, region, serviceS3)
	signature := getSignature(signingKey, stringToSign)

	req.URL.RawQuery = query.Encode()

	// Add signature header to RawQuery.
	req.URL.RawQuery += "&X-Amz-Signature=" + url.QueryEscape(signature)

	// Construct the final presigned URL.
	return nil
}

// preSignV2 - presign the request in following style.
// https://${S3_BUCKET}.s3.amazonaws.com/${S3_OBJECT}?AWSAccessKeyId=${S3_ACCESS_KEY}&Expires=${TIMESTAMP}&Signature=${SIGNATURE}.
func preSignV2(req *http.Request, accessKeyID, secretAccessKey string, expires int64) error {
	// Presign is not needed for anonymous credentials.
	if accessKeyID == "" || secretAccessKey == "" {
		return errors.New("Presign cannot be generated without access and secret keys")
	}

	// FIXME: Remove following portion of code after fixing a bug in minio-go preSignV2.

	d := UTCNow()
	// Find epoch expires when the request will expire.
	epochExpires := d.Unix() + expires

	// Add expires header if not present.
	expiresStr := req.Header.Get("Expires")
	if expiresStr == "" {
		expiresStr = strconv.FormatInt(epochExpires, 10)
		req.Header.Set("Expires", expiresStr)
	}

	// url.RawPath will be valid if path has any encoded characters, if not it will
	// be empty - in which case we need to consider url.Path (bug in net/http?)
	encodedResource := req.URL.RawPath
	encodedQuery := req.URL.RawQuery
	if encodedResource == "" {
		splits := strings.SplitN(req.URL.Path, "?", 2)
		encodedResource = splits[0]
		if len(splits) == 2 {
			encodedQuery = splits[1]
		}
	}

	unescapedQueries, err := unescapeQueries(encodedQuery)
	if err != nil {
		return err
	}

	// Get presigned string to sign.
	stringToSign := getStringToSignV2(req.Method, encodedResource, strings.Join(unescapedQueries, "&"), req.Header, expiresStr)
	hm := hmac.New(sha1.New, []byte(secretAccessKey))
	hm.Write([]byte(stringToSign))

	// Calculate signature.
	signature := base64.StdEncoding.EncodeToString(hm.Sum(nil))

	query := req.URL.Query()
	// Handle specially for Google Cloud Storage.
	query.Set("AWSAccessKeyId", accessKeyID)
	// Fill in Expires for presigned query.
	query.Set("Expires", strconv.FormatInt(epochExpires, 10))

	// Encode query and save.
	req.URL.RawQuery = query.Encode()

	// Save signature finally.
	req.URL.RawQuery += "&Signature=" + url.QueryEscape(signature)
	return nil
}

// Sign given request using Signature V2.
func signRequestV2(req *http.Request, accessKey, secretKey string) error {
	signer.SignV2(*req, accessKey, secretKey, false)
	return nil
}

// Sign given request using Signature V4.
func signRequestV4(req *http.Request, accessKey, secretKey string) error {
	// Get hashed payload.
	hashedPayload := req.Header.Get("x-amz-content-sha256")
	if hashedPayload == "" {
		return fmt.Errorf("Invalid hashed payload")
	}

	currTime := UTCNow()

	// Set x-amz-date.
	req.Header.Set("x-amz-date", currTime.Format(iso8601Format))

	// Get header map.
	headerMap := make(map[string][]string)
	for k, vv := range req.Header {
		// If request header key is not in ignored headers, then add it.
		if _, ok := ignoredHeaders[http.CanonicalHeaderKey(k)]; !ok {
			headerMap[strings.ToLower(k)] = vv
		}
	}

	// Get header keys.
	headers := []string{"host"}
	for k := range headerMap {
		headers = append(headers, k)
	}
	sort.Strings(headers)

	region := globalServerRegion

	// Get canonical headers.
	var buf bytes.Buffer
	for _, k := range headers {
		buf.WriteString(k)
		buf.WriteByte(':')
		switch {
		case k == "host":
			buf.WriteString(req.URL.Host)
			fallthrough
		default:
			for idx, v := range headerMap[k] {
				if idx > 0 {
					buf.WriteByte(',')
				}
				buf.WriteString(v)
			}
			buf.WriteByte('\n')
		}
	}
	canonicalHeaders := buf.String()

	// Get signed headers.
	signedHeaders := strings.Join(headers, ";")

	// Get canonical query string.
	req.URL.RawQuery = strings.Replace(req.URL.Query().Encode(), "+", "%20", -1)

	// Get canonical URI.
	canonicalURI := s3utils.EncodePath(req.URL.Path)

	// Get canonical request.
	// canonicalRequest =
	//  <HTTPMethod>\n
	//  <CanonicalURI>\n
	//  <CanonicalQueryString>\n
	//  <CanonicalHeaders>\n
	//  <SignedHeaders>\n
	//  <HashedPayload>
	//
	canonicalRequest := strings.Join([]string{
		req.Method,
		canonicalURI,
		req.URL.RawQuery,
		canonicalHeaders,
		signedHeaders,
		hashedPayload,
	}, "\n")

	// Get scope.
	scope := strings.Join([]string{
		currTime.Format(yyyymmdd),
		region,
		string(serviceS3),
		"aws4_request",
	}, SlashSeparator)

	stringToSign := "AWS4-HMAC-SHA256" + "\n" + currTime.Format(iso8601Format) + "\n"
	stringToSign = stringToSign + scope + "\n"
	stringToSign = stringToSign + getSHA256Hash([]byte(canonicalRequest))

	date := sumHMAC([]byte("AWS4"+secretKey), []byte(currTime.Format(yyyymmdd)))
	regionHMAC := sumHMAC(date, []byte(region))
	service := sumHMAC(regionHMAC, []byte(serviceS3))
	signingKey := sumHMAC(service, []byte("aws4_request"))

	signature := hex.EncodeToString(sumHMAC(signingKey, []byte(stringToSign)))

	// final Authorization header
	parts := []string{
		"AWS4-HMAC-SHA256" + " Credential=" + accessKey + SlashSeparator + scope,
		"SignedHeaders=" + signedHeaders,
		"Signature=" + signature,
	}
	auth := strings.Join(parts, ", ")
	req.Header.Set("Authorization", auth)

	return nil
}

// getCredentialString generate a credential string.
func getCredentialString(accessKeyID, location string, t time.Time) string {
	return accessKeyID + SlashSeparator + getScope(t, location)
}

// getMD5HashBase64 returns MD5 hash in base64 encoding of given data.
func getMD5HashBase64(data []byte) string {
	return base64.StdEncoding.EncodeToString(getMD5Sum(data))
}

// Returns new HTTP request object.
func newTestRequest(method, urlStr string, contentLength int64, body io.ReadSeeker) (*http.Request, error) {
	if method == "" {
		method = http.MethodPost
	}

	// Save for subsequent use
	var hashedPayload string
	var md5Base64 string
	switch {
	case body == nil:
		hashedPayload = getSHA256Hash([]byte{})
	default:
		payloadBytes, err := ioutil.ReadAll(body)
		if err != nil {
			return nil, err
		}
		hashedPayload = getSHA256Hash(payloadBytes)
		md5Base64 = getMD5HashBase64(payloadBytes)
	}
	// Seek back to beginning.
	if body != nil {
		body.Seek(0, 0)
	} else {
		body = bytes.NewReader([]byte(""))
	}
	req, err := http.NewRequest(method, urlStr, body)
	if err != nil {
		return nil, err
	}
	if md5Base64 != "" {
		req.Header.Set("Content-Md5", md5Base64)
	}
	req.Header.Set("x-amz-content-sha256", hashedPayload)

	// Add Content-Length
	req.ContentLength = contentLength

	return req, nil
}

// Various signature types we are supporting, currently
// two main signature types.
type signerType int

const (
	signerV2 signerType = iota
	signerV4
)

func newTestSignedRequest(method, urlStr string, contentLength int64, body io.ReadSeeker, accessKey, secretKey string, signer signerType) (*http.Request, error) {
	if signer == signerV2 {
		return newTestSignedRequestV2(method, urlStr, contentLength, body, accessKey, secretKey, nil)
	}
	return newTestSignedRequestV4(method, urlStr, contentLength, body, accessKey, secretKey, nil)
}

// Returns request with correct signature but with incorrect SHA256.
func newTestSignedBadSHARequest(method, urlStr string, contentLength int64, body io.ReadSeeker, accessKey, secretKey string, signer signerType) (*http.Request, error) {
	req, err := newTestRequest(method, urlStr, contentLength, body)
	if err != nil {
		return nil, err
	}

	// Anonymous request return early.
	if accessKey == "" || secretKey == "" {
		return req, nil
	}

	if signer == signerV2 {
		err = signRequestV2(req, accessKey, secretKey)
		req.Header.Del("x-amz-content-sha256")
	} else {
		req.Header.Set("x-amz-content-sha256", "92b165232fbd011da355eca0b033db22b934ba9af0145a437a832d27310b89f9")
		err = signRequestV4(req, accessKey, secretKey)
	}

	return req, err
}

// Returns new HTTP request object signed with signature v2.
func newTestSignedRequestV2(method, urlStr string, contentLength int64, body io.ReadSeeker, accessKey, secretKey string, headers map[string]string) (*http.Request, error) {
	req, err := newTestRequest(method, urlStr, contentLength, body)
	if err != nil {
		return nil, err
	}
	req.Header.Del("x-amz-content-sha256")

	// Anonymous request return quickly.
	if accessKey == "" || secretKey == "" {
		return req, nil
	}

	for k, v := range headers {
		req.Header.Set(k, v)
	}

	err = signRequestV2(req, accessKey, secretKey)
	if err != nil {
		return nil, err
	}

	return req, nil
}

// Returns new HTTP request object signed with signature v4.
func newTestSignedRequestV4(method, urlStr string, contentLength int64, body io.ReadSeeker, accessKey, secretKey string, headers map[string]string) (*http.Request, error) {
	req, err := newTestRequest(method, urlStr, contentLength, body)
	if err != nil {
		return nil, err
	}

	// Anonymous request return quickly.
	if accessKey == "" || secretKey == "" {
		return req, nil
	}

	for k, v := range headers {
		req.Header.Set(k, v)
	}

	err = signRequestV4(req, accessKey, secretKey)
	if err != nil {
		return nil, err
	}

	return req, nil
}

// Return new WebRPC request object.
func newWebRPCRequest(methodRPC, authorization string, body io.ReadSeeker) (*http.Request, error) {
	req, err := http.NewRequest(http.MethodPost, "/minio/webrpc", nil)
	if err != nil {
		return nil, err
	}
	req.Header.Set("User-Agent", "Mozilla")
	req.Header.Set("Content-Type", "application/json")
	if authorization != "" {
		req.Header.Set("Authorization", "Bearer "+authorization)
	}
	// Seek back to beginning.
	if body != nil {
		body.Seek(0, 0)
		// Add body
		req.Body = ioutil.NopCloser(body)
	} else {
		// this is added to avoid panic during ioutil.ReadAll(req.Body).
		// th stack trace can be found here  https://github.com/storj/minio/pull/2074 .
		// This is very similar to https://github.com/golang/go/issues/7527.
		req.Body = ioutil.NopCloser(bytes.NewReader([]byte("")))
	}
	return req, nil
}

// Marshal request and return a new HTTP request object to call the webrpc
func newTestWebRPCRequest(rpcMethod string, authorization string, data interface{}) (*http.Request, error) {
	type genericJSON struct {
		JSONRPC string      `json:"jsonrpc"`
		ID      string      `json:"id"`
		Method  string      `json:"method"`
		Params  interface{} `json:"params"`
	}
	encapsulatedData := genericJSON{JSONRPC: "2.0", ID: "1", Method: rpcMethod, Params: data}
	jsonData, err := json.Marshal(encapsulatedData)
	if err != nil {
		return nil, err
	}
	req, err := newWebRPCRequest(rpcMethod, authorization, bytes.NewReader(jsonData))
	if err != nil {
		return nil, err
	}
	return req, nil
}

type ErrWebRPC struct {
	Code    int         `json:"code"`
	Message string      `json:"message"`
	Data    interface{} `json:"data"`
}

// Unmarshal response and return the webrpc response
func getTestWebRPCResponse(resp *httptest.ResponseRecorder, data interface{}) error {
	type rpcReply struct {
		ID      string      `json:"id"`
		JSONRPC string      `json:"jsonrpc"`
		Result  interface{} `json:"result"`
		Error   *ErrWebRPC  `json:"error"`
	}
	reply := &rpcReply{Result: &data}
	err := json.NewDecoder(resp.Body).Decode(reply)
	if err != nil {
		return err
	}
	// For the moment, web handlers errors code are not meaningful
	// Return only the error message
	if reply.Error != nil {
		return errors.New(reply.Error.Message)
	}
	return nil
}

// Function to generate random string for bucket/object names.
func randString(n int) string {
	src := rand.NewSource(UTCNow().UnixNano())

	b := make([]byte, n)
	// A rand.Int63() generates 63 random bits, enough for letterIdxMax letters!
	for i, cache, remain := n-1, src.Int63(), letterIdxMax; i >= 0; {
		if remain == 0 {
			cache, remain = src.Int63(), letterIdxMax
		}
		if idx := int(cache & letterIdxMask); idx < len(letterBytes) {
			b[i] = letterBytes[idx]
			i--
		}
		cache >>= letterIdxBits
		remain--
	}
	return string(b)
}

// generate random object name.
func getRandomObjectName() string {
	return randString(16)

}

// generate random bucket name.
func getRandomBucketName() string {
	return randString(60)

}

// NewEOFWriter returns a Writer that writes to w,
// but returns EOF error after writing n bytes.
func NewEOFWriter(w io.Writer, n int64) io.Writer {
	return &EOFWriter{w, n}
}

type EOFWriter struct {
	w io.Writer
	n int64
}

// io.Writer implementation designed to error out with io.EOF after reading `n` bytes.
func (t *EOFWriter) Write(p []byte) (n int, err error) {
	if t.n <= 0 {
		return -1, io.EOF
	}
	// real write
	n = len(p)
	if int64(n) > t.n {
		n = int(t.n)
	}
	n, err = t.w.Write(p[0:n])
	t.n -= int64(n)
	if err == nil {
		n = len(p)
	}
	return
}

// construct URL for http requests for bucket operations.
func makeTestTargetURL(endPoint, bucketName, objectName string, queryValues url.Values) string {
	urlStr := endPoint + SlashSeparator
	if bucketName != "" {
		urlStr = urlStr + bucketName + SlashSeparator
	}
	if objectName != "" {
		urlStr = urlStr + s3utils.EncodePath(objectName)
	}
	if len(queryValues) > 0 {
		urlStr = urlStr + "?" + queryValues.Encode()
	}
	return urlStr
}

// return URL for uploading object into the bucket.
func getPutObjectURL(endPoint, bucketName, objectName string) string {
	return makeTestTargetURL(endPoint, bucketName, objectName, url.Values{})
}

func getPutObjectPartURL(endPoint, bucketName, objectName, uploadID, partNumber string) string {
	queryValues := url.Values{}
	queryValues.Set("uploadId", uploadID)
	queryValues.Set("partNumber", partNumber)
	return makeTestTargetURL(endPoint, bucketName, objectName, queryValues)
}

func getCopyObjectPartURL(endPoint, bucketName, objectName, uploadID, partNumber string) string {
	queryValues := url.Values{}
	queryValues.Set("uploadId", uploadID)
	queryValues.Set("partNumber", partNumber)
	return makeTestTargetURL(endPoint, bucketName, objectName, queryValues)
}

// return URL for fetching object from the bucket.
func getGetObjectURL(endPoint, bucketName, objectName string) string {
	return makeTestTargetURL(endPoint, bucketName, objectName, url.Values{})
}

// return URL for deleting the object from the bucket.
func getDeleteObjectURL(endPoint, bucketName, objectName string) string {
	return makeTestTargetURL(endPoint, bucketName, objectName, url.Values{})
}

// return URL for deleting multiple objects from a bucket.
func getMultiDeleteObjectURL(endPoint, bucketName string) string {
	queryValue := url.Values{}
	queryValue.Set("delete", "")
	return makeTestTargetURL(endPoint, bucketName, "", queryValue)

}

// return URL for HEAD on the object.
func getHeadObjectURL(endPoint, bucketName, objectName string) string {
	return makeTestTargetURL(endPoint, bucketName, objectName, url.Values{})
}

// return url to be used while copying the object.
func getCopyObjectURL(endPoint, bucketName, objectName string) string {
	return makeTestTargetURL(endPoint, bucketName, objectName, url.Values{})
}

// return URL for inserting bucket notification.
func getPutNotificationURL(endPoint, bucketName string) string {
	queryValue := url.Values{}
	queryValue.Set("notification", "")
	return makeTestTargetURL(endPoint, bucketName, "", queryValue)
}

// return URL for inserting bucket policy.
func getPutPolicyURL(endPoint, bucketName string) string {
	queryValue := url.Values{}
	queryValue.Set("policy", "")
	return makeTestTargetURL(endPoint, bucketName, "", queryValue)
}

// return URL for fetching bucket policy.
func getGetPolicyURL(endPoint, bucketName string) string {
	queryValue := url.Values{}
	queryValue.Set("policy", "")
	return makeTestTargetURL(endPoint, bucketName, "", queryValue)
}

// return URL for deleting bucket policy.
func getDeletePolicyURL(endPoint, bucketName string) string {
	queryValue := url.Values{}
	queryValue.Set("policy", "")
	return makeTestTargetURL(endPoint, bucketName, "", queryValue)
}

// return URL for creating the bucket.
func getMakeBucketURL(endPoint, bucketName string) string {
	return makeTestTargetURL(endPoint, bucketName, "", url.Values{})
}

// return URL for listing buckets.
func getListBucketURL(endPoint string) string {
	return makeTestTargetURL(endPoint, "", "", url.Values{})
}

// return URL for HEAD on the bucket.
func getHEADBucketURL(endPoint, bucketName string) string {
	return makeTestTargetURL(endPoint, bucketName, "", url.Values{})
}

// return URL for deleting the bucket.
func getDeleteBucketURL(endPoint, bucketName string) string {
	return makeTestTargetURL(endPoint, bucketName, "", url.Values{})
}

// return URL for deleting the bucket.
func getDeleteMultipleObjectsURL(endPoint, bucketName string) string {
	queryValue := url.Values{}
	queryValue.Set("delete", "")
	return makeTestTargetURL(endPoint, bucketName, "", queryValue)
}

// return URL For fetching location of the bucket.
func getBucketLocationURL(endPoint, bucketName string) string {
	queryValue := url.Values{}
	queryValue.Set("location", "")
	return makeTestTargetURL(endPoint, bucketName, "", queryValue)
}

// return URL For set/get lifecycle of the bucket.
func getBucketLifecycleURL(endPoint, bucketName string) (ret string) {
	queryValue := url.Values{}
	queryValue.Set("lifecycle", "")
	return makeTestTargetURL(endPoint, bucketName, "", queryValue)
}

// return URL for listing objects in the bucket with V1 legacy API.
func getListObjectsV1URL(endPoint, bucketName, prefix, maxKeys, encodingType string) string {
	queryValue := url.Values{}
	if maxKeys != "" {
		queryValue.Set("max-keys", maxKeys)
	}
	if encodingType != "" {
		queryValue.Set("encoding-type", encodingType)
	}
	return makeTestTargetURL(endPoint, bucketName, prefix, queryValue)
}

// return URL for listing objects in the bucket with V2 API.
func getListObjectsV2URL(endPoint, bucketName, prefix, maxKeys, fetchOwner, encodingType string) string {
	queryValue := url.Values{}
	queryValue.Set("list-type", "2") // Enables list objects V2 URL.
	if maxKeys != "" {
		queryValue.Set("max-keys", maxKeys)
	}
	if fetchOwner != "" {
		queryValue.Set("fetch-owner", fetchOwner)
	}
	if encodingType != "" {
		queryValue.Set("encoding-type", encodingType)
	}
	return makeTestTargetURL(endPoint, bucketName, prefix, queryValue)
}

// return URL for a new multipart upload.
func getNewMultipartURL(endPoint, bucketName, objectName string) string {
	queryValue := url.Values{}
	queryValue.Set("uploads", "")
	return makeTestTargetURL(endPoint, bucketName, objectName, queryValue)
}

// return URL for a new multipart upload.
func getPartUploadURL(endPoint, bucketName, objectName, uploadID, partNumber string) string {
	queryValues := url.Values{}
	queryValues.Set("uploadId", uploadID)
	queryValues.Set("partNumber", partNumber)
	return makeTestTargetURL(endPoint, bucketName, objectName, queryValues)
}

// return URL for aborting multipart upload.
func getAbortMultipartUploadURL(endPoint, bucketName, objectName, uploadID string) string {
	queryValue := url.Values{}
	queryValue.Set("uploadId", uploadID)
	return makeTestTargetURL(endPoint, bucketName, objectName, queryValue)
}

// return URL for a listing pending multipart uploads.
func getListMultipartURL(endPoint, bucketName string) string {
	queryValue := url.Values{}
	queryValue.Set("uploads", "")
	return makeTestTargetURL(endPoint, bucketName, "", queryValue)
}

// return URL for listing pending multipart uploads with parameters.
func getListMultipartUploadsURLWithParams(endPoint, bucketName, prefix, keyMarker, uploadIDMarker, delimiter, maxUploads string) string {
	queryValue := url.Values{}
	queryValue.Set("uploads", "")
	queryValue.Set("prefix", prefix)
	queryValue.Set("delimiter", delimiter)
	queryValue.Set("key-marker", keyMarker)
	queryValue.Set("upload-id-marker", uploadIDMarker)
	queryValue.Set("max-uploads", maxUploads)
	return makeTestTargetURL(endPoint, bucketName, "", queryValue)
}

// return URL for a listing parts on a given upload id.
func getListMultipartURLWithParams(endPoint, bucketName, objectName, uploadID, maxParts, partNumberMarker, encoding string) string {
	queryValues := url.Values{}
	queryValues.Set("uploadId", uploadID)
	queryValues.Set("max-parts", maxParts)
	if partNumberMarker != "" {
		queryValues.Set("part-number-marker", partNumberMarker)
	}
	return makeTestTargetURL(endPoint, bucketName, objectName, queryValues)
}

// return URL for completing multipart upload.
// complete multipart upload request is sent after all parts are uploaded.
func getCompleteMultipartUploadURL(endPoint, bucketName, objectName, uploadID string) string {
	queryValue := url.Values{}
	queryValue.Set("uploadId", uploadID)
	return makeTestTargetURL(endPoint, bucketName, objectName, queryValue)
}

// return URL for listen bucket notification.
func getListenNotificationURL(endPoint, bucketName string, prefixes, suffixes, events []string) string {
	queryValue := url.Values{}

	queryValue["prefix"] = prefixes
	queryValue["suffix"] = suffixes
	queryValue["events"] = events
	return makeTestTargetURL(endPoint, bucketName, "", queryValue)
}

// returns temp root directory. `
func getTestRoot() (string, error) {
	return ioutil.TempDir(globalTestTmpDir, "api-")
}

// getRandomDisks - Creates a slice of N random disks, each of the form - minio-XXX
func getRandomDisks(N int) ([]string, error) {
	var erasureDisks []string
	for i := 0; i < N; i++ {
		path, err := ioutil.TempDir(globalTestTmpDir, "minio-")
		if err != nil {
			// Remove directories created so far.
			removeRoots(erasureDisks)
			return nil, err
		}
		erasureDisks = append(erasureDisks, path)
	}
	return erasureDisks, nil
}

// Initialize object layer with the supplied disks, objectLayer is nil upon any error.
<<<<<<< HEAD
func newTestObjectLayer(ctx context.Context, endpointServerSets EndpointServerSets) (newObject ObjectLayer, err error) {
	// For FS only, directly use the disk.
	if endpointServerSets.NEndpoints() == 1 {
		// Initialize new FS object layer.
		return NewFSObjectLayer(endpointServerSets[0].Endpoints[0].Path)
	}

	z, err := newErasureServerSets(ctx, endpointServerSets)
=======
func newTestObjectLayer(ctx context.Context, endpointServerPools EndpointServerPools) (newObject ObjectLayer, err error) {
	// For FS only, directly use the disk.
	if endpointServerPools.NEndpoints() == 1 {
		// Initialize new FS object layer.
		return NewFSObjectLayer(endpointServerPools[0].Endpoints[0].Path)
	}

	z, err := newErasureServerPools(ctx, endpointServerPools)
>>>>>>> 96c0ce1f
	if err != nil {
		return nil, err
	}

	newAllSubsystems()

	initAllSubsystems(ctx, z)

	return z, nil
}

// initObjectLayer - Instantiates object layer and returns it.
<<<<<<< HEAD
func initObjectLayer(ctx context.Context, endpointServerSets EndpointServerSets) (ObjectLayer, []StorageAPI, error) {
	objLayer, err := newTestObjectLayer(ctx, endpointServerSets)
=======
func initObjectLayer(ctx context.Context, endpointServerPools EndpointServerPools) (ObjectLayer, []StorageAPI, error) {
	objLayer, err := newTestObjectLayer(ctx, endpointServerPools)
>>>>>>> 96c0ce1f
	if err != nil {
		return nil, nil, err
	}

	var formattedDisks []StorageAPI
	// Should use the object layer tests for validating cache.
<<<<<<< HEAD
	if z, ok := objLayer.(*erasureServerSets); ok {
		formattedDisks = z.serverSets[0].GetDisks(0)()
=======
	if z, ok := objLayer.(*erasureServerPools); ok {
		formattedDisks = z.serverPools[0].GetDisks(0)()
>>>>>>> 96c0ce1f
	}

	// Success.
	return objLayer, formattedDisks, nil
}

// removeRoots - Cleans up initialized directories during tests.
func removeRoots(roots []string) {
	for _, root := range roots {
		os.RemoveAll(root)
	}
}

//removeDiskN - removes N disks from supplied disk slice.
func removeDiskN(disks []string, n int) {
	if n > len(disks) {
		n = len(disks)
	}
	for _, disk := range disks[:n] {
		os.RemoveAll(disk)
	}
}

// creates a bucket for the tests and returns the bucket name.
// initializes the specified API endpoints for the tests.
// initialies the root and returns its path.
// return credentials.
func initAPIHandlerTest(obj ObjectLayer, endpoints []string) (string, http.Handler, error) {
	newAllSubsystems()

	initAllSubsystems(context.Background(), obj)

	// get random bucket name.
	bucketName := getRandomBucketName()

	// Create bucket.
	err := obj.MakeBucketWithLocation(context.Background(), bucketName, BucketOptions{})
	if err != nil {
		// failed to create newbucket, return err.
		return "", nil, err
	}
	// Register the API end points with Erasure object layer.
	// Registering only the GetObject handler.
	apiRouter := initTestAPIEndPoints(obj, endpoints)
	f := http.HandlerFunc(func(w http.ResponseWriter, r *http.Request) {
		r.RequestURI = r.URL.RequestURI()
		apiRouter.ServeHTTP(w, r)
	})
	return bucketName, f, nil
}

// prepare test backend.
// create FS/Erasure/ErasureSet backend.
// return object layer, backend disks.
func prepareTestBackend(ctx context.Context, instanceType string) (ObjectLayer, []string, error) {
	switch instanceType {
	// Total number of disks for Erasure sets backend is set to 32.
	case ErasureSetsTestStr:
		return prepareErasureSets32(ctx)
	// Total number of disks for Erasure backend is set to 16.
	case ErasureTestStr:
		return prepareErasure16(ctx)
	default:
		// return FS backend by default.
		obj, disk, err := prepareFS()
		if err != nil {
			return nil, nil, err
		}
		return obj, []string{disk}, nil
	}
}

// ExecObjectLayerAPIAnonTest - Helper function to validate object Layer API handler
// response for anonymous/unsigned and unknown signature type HTTP request.

// Here is the brief description of some of the arguments to the function below.
//   apiRouter - http.Handler with the relevant API endPoint (API endPoint under test) registered.
//   anonReq   - unsigned *http.Request to invoke the handler's response for anonymous requests.
//   policyFunc    - function to return bucketPolicy statement which would permit the anonymous request to be served.
// The test works in 2 steps, here is the description of the steps.
//   STEP 1: Call the handler with the unsigned HTTP request (anonReq), assert for the `ErrAccessDenied` error response.
func ExecObjectLayerAPIAnonTest(t *testing.T, obj ObjectLayer, testName, bucketName, objectName, instanceType string, apiRouter http.Handler,
	anonReq *http.Request, bucketPolicy *policy.Policy) {

	anonTestStr := "Anonymous HTTP request test"
	unknownSignTestStr := "Unknown HTTP signature test"

	// simple function which returns a message which gives the context of the test
	// and then followed by the the actual error message.
	failTestStr := func(testType, failMsg string) string {
		return fmt.Sprintf("MinIO %s: %s fail for \"%s\": \n<Error> %s", instanceType, testType, testName, failMsg)
	}

	// httptest Recorder to capture all the response by the http handler.
	rec := httptest.NewRecorder()
	// reading the body to preserve it so that it can be used again for second attempt of sending unsigned HTTP request.
	// If the body is read in the handler the same request cannot be made use of.
	buf, err := ioutil.ReadAll(anonReq.Body)
	if err != nil {
		t.Fatal(failTestStr(anonTestStr, err.Error()))
	}

	// creating 2 read closer (to set as request body) from the body content.
	readerOne := ioutil.NopCloser(bytes.NewBuffer(buf))
	readerTwo := ioutil.NopCloser(bytes.NewBuffer(buf))

	anonReq.Body = readerOne

	// call the HTTP handler.
	apiRouter.ServeHTTP(rec, anonReq)

	// expected error response when the unsigned HTTP request is not permitted.
	accessDenied := getAPIError(ErrAccessDenied).HTTPStatusCode
	if rec.Code != accessDenied {
		t.Fatal(failTestStr(anonTestStr, fmt.Sprintf("Object API Nil Test expected to fail with %d, but failed with %d", accessDenied, rec.Code)))
	}

	// HEAD HTTTP request doesn't contain response body.
	if anonReq.Method != http.MethodHead {
		// read the response body.
		var actualContent []byte
		actualContent, err = ioutil.ReadAll(rec.Body)
		if err != nil {
			t.Fatal(failTestStr(anonTestStr, fmt.Sprintf("Failed parsing response body: <ERROR> %v", err)))
		}

		actualError := &APIErrorResponse{}
		if err = xml.Unmarshal(actualContent, actualError); err != nil {
			t.Fatal(failTestStr(anonTestStr, "error response failed to parse error XML"))
		}

		if actualError.BucketName != bucketName {
			t.Fatal(failTestStr(anonTestStr, "error response bucket name differs from expected value"))
		}

		if actualError.Key != objectName {
			t.Fatal(failTestStr(anonTestStr, "error response object name differs from expected value"))
		}
	}

	// test for unknown auth case.
	anonReq.Body = readerTwo
	// Setting the `Authorization` header to a random value so that the signature falls into unknown auth case.
	anonReq.Header.Set("Authorization", "nothingElse")
	// initialize new response recorder.
	rec = httptest.NewRecorder()
	// call the handler using the HTTP Request.
	apiRouter.ServeHTTP(rec, anonReq)
	// verify the response body for `ErrAccessDenied` message =.
	if anonReq.Method != http.MethodHead {
		// read the response body.
		actualContent, err := ioutil.ReadAll(rec.Body)
		if err != nil {
			t.Fatal(failTestStr(unknownSignTestStr, fmt.Sprintf("Failed parsing response body: <ERROR> %v", err)))
		}

		actualError := &APIErrorResponse{}
		if err = xml.Unmarshal(actualContent, actualError); err != nil {
			t.Fatal(failTestStr(unknownSignTestStr, "error response failed to parse error XML"))
		}

		if actualError.BucketName != bucketName {
			t.Fatal(failTestStr(unknownSignTestStr, "error response bucket name differs from expected value"))
		}

		if actualError.Key != objectName {
			t.Fatal(failTestStr(unknownSignTestStr, "error response object name differs from expected value"))
		}
	}

	// expected error response when the unsigned HTTP request is not permitted.
	unsupportedSignature := getAPIError(ErrSignatureVersionNotSupported).HTTPStatusCode
	if rec.Code != unsupportedSignature {
		t.Fatal(failTestStr(unknownSignTestStr, fmt.Sprintf("Object API Unknow auth test for \"%s\", expected to fail with %d, but failed with %d", testName, unsupportedSignature, rec.Code)))
	}

}

// ExecObjectLayerAPINilTest - Sets the object layer to `nil`, and calls rhe registered object layer API endpoint,
// and assert the error response. The purpose is to validate the API handlers response when the object layer is uninitialized.
// Usage hint: Should be used at the end of the API end points tests (ex: check the last few lines of `testAPIListObjectPartsHandler`),
// need a sample HTTP request to be sent as argument so that the relevant handler is called, the handler registration is expected
// to be done since its called from within the API handler tests, the reference to the registered HTTP handler has to be sent
// as an argument.
func ExecObjectLayerAPINilTest(t TestErrHandler, bucketName, objectName, instanceType string, apiRouter http.Handler, req *http.Request) {
	// httptest Recorder to capture all the response by the http handler.
	rec := httptest.NewRecorder()

	// The  API handler gets the referece to the object layer via the global object Layer,
	// setting it to `nil` in order test for handlers response for uninitialized object layer.
	globalObjLayerMutex.Lock()
	globalObjectAPI = nil
	globalObjLayerMutex.Unlock()

	// call the HTTP handler.
	apiRouter.ServeHTTP(rec, req)

	// expected error response when the API handler is called before the object layer is initialized,
	// or when objectLayer is `nil`.
	serverNotInitializedErr := getAPIError(ErrServerNotInitialized).HTTPStatusCode
	if rec.Code != serverNotInitializedErr {
		t.Errorf("Object API Nil Test expected to fail with %d, but failed with %d", serverNotInitializedErr, rec.Code)
	}

	// HEAD HTTP Request doesn't contain body in its response,
	// for other type of HTTP requests compare the response body content with the expected one.
	if req.Method != http.MethodHead {
		// read the response body.
		actualContent, err := ioutil.ReadAll(rec.Body)
		if err != nil {
			t.Fatalf("MinIO %s: Failed parsing response body: <ERROR> %v", instanceType, err)
		}

		actualError := &APIErrorResponse{}
		if err = xml.Unmarshal(actualContent, actualError); err != nil {
			t.Errorf("MinIO %s: error response failed to parse error XML", instanceType)
		}

		if actualError.BucketName != bucketName {
			t.Errorf("MinIO %s: error response bucket name differs from expected value", instanceType)
		}

		if actualError.Key != objectName {
			t.Errorf("MinIO %s: error response object name differs from expected value", instanceType)
		}
	}
}

// ExecObjectLayerAPITest - executes object layer API tests.
// Creates single node and Erasure ObjectLayer instance, registers the specified API end points and runs test for both the layers.
func ExecObjectLayerAPITest(t *testing.T, objAPITest objAPITestType, endpoints []string) {
	ctx, cancel := context.WithCancel(context.Background())
	defer cancel()

	// reset globals.
	// this is to make sure that the tests are not affected by modified value.
	resetTestGlobals()

	objLayer, fsDir, err := prepareFS()
	if err != nil {
		t.Fatalf("Initialization of object layer failed for single node setup: %s", err)
	}

	bucketFS, fsAPIRouter, err := initAPIHandlerTest(objLayer, endpoints)
	if err != nil {
		t.Fatalf("Initialization of API handler tests failed: <ERROR> %s", err)
	}

	// initialize the server and obtain the credentials and root.
	// credentials are necessary to sign the HTTP request.
	if err = newTestConfig(globalMinioDefaultRegion, objLayer); err != nil {
		t.Fatalf("Unable to initialize server config. %s", err)
	}

	credentials := globalActiveCred

	// Executing the object layer tests for single node setup.
	objAPITest(objLayer, FSTestStr, bucketFS, fsAPIRouter, credentials, t)

	objLayer, erasureDisks, err := prepareErasure16(ctx)
	if err != nil {
		t.Fatalf("Initialization of object layer failed for Erasure setup: %s", err)
	}
	defer objLayer.Shutdown(ctx)

	bucketErasure, erAPIRouter, err := initAPIHandlerTest(objLayer, endpoints)
	if err != nil {
		t.Fatalf("Initialzation of API handler tests failed: <ERROR> %s", err)
	}
	// Executing the object layer tests for Erasure.
	objAPITest(objLayer, ErasureTestStr, bucketErasure, erAPIRouter, credentials, t)

	// clean up the temporary test backend.
	removeRoots(append(erasureDisks, fsDir))
}

// function to be passed to ExecObjectLayerAPITest, for executing object layr API handler tests.
type objAPITestType func(obj ObjectLayer, instanceType string, bucketName string,
	apiRouter http.Handler, credentials auth.Credentials, t *testing.T)

// Regular object test type.
type objTestType func(obj ObjectLayer, instanceType string, t TestErrHandler)

// Special test type for test with directories
type objTestTypeWithDirs func(obj ObjectLayer, instanceType string, dirs []string, t TestErrHandler)

// Special object test type for disk not found situations.
type objTestDiskNotFoundType func(obj ObjectLayer, instanceType string, dirs []string, t *testing.T)

// ExecObjectLayerTest - executes object layer tests.
// Creates single node and Erasure ObjectLayer instance and runs test for both the layers.
func ExecObjectLayerTest(t TestErrHandler, objTest objTestType) {
	ctx, cancel := context.WithCancel(context.Background())
	defer cancel()

	if localMetacacheMgr != nil {
		localMetacacheMgr.deleteAll()
	}
	defer setObjectLayer(newObjectLayerFn())

	objLayer, fsDir, err := prepareFS()
	if err != nil {
		t.Fatalf("Initialization of object layer failed for single node setup: %s", err)
	}
	setObjectLayer(objLayer)

	newAllSubsystems()

	// initialize the server and obtain the credentials and root.
	// credentials are necessary to sign the HTTP request.
	if err = newTestConfig(globalMinioDefaultRegion, objLayer); err != nil {
		t.Fatal("Unexpected error", err)
	}

	initAllSubsystems(ctx, objLayer)

	// Executing the object layer tests for single node setup.
	objTest(objLayer, FSTestStr, t)

	if localMetacacheMgr != nil {
		localMetacacheMgr.deleteAll()
	}
	defer setObjectLayer(newObjectLayerFn())

	newAllSubsystems()
	objLayer, fsDirs, err := prepareErasureSets32(ctx)
	if err != nil {
		t.Fatalf("Initialization of object layer failed for Erasure setup: %s", err)
	}
	setObjectLayer(objLayer)

	defer objLayer.Shutdown(context.Background())

	initAllSubsystems(ctx, objLayer)

	defer removeRoots(append(fsDirs, fsDir))
	// Executing the object layer tests for Erasure.
	objTest(objLayer, ErasureTestStr, t)

	if localMetacacheMgr != nil {
		localMetacacheMgr.deleteAll()
	}
}

// ExecObjectLayerTestWithDirs - executes object layer tests.
// Creates single node and Erasure ObjectLayer instance and runs test for both the layers.
func ExecObjectLayerTestWithDirs(t TestErrHandler, objTest objTestTypeWithDirs) {
	ctx, cancel := context.WithCancel(context.Background())
	defer cancel()

	objLayer, fsDirs, err := prepareErasure16(ctx)
	if err != nil {
		t.Fatalf("Initialization of object layer failed for Erasure setup: %s", err)
	}
	defer objLayer.Shutdown(ctx)

	// initialize the server and obtain the credentials and root.
	// credentials are necessary to sign the HTTP request.
	if err = newTestConfig(globalMinioDefaultRegion, objLayer); err != nil {
		t.Fatal("Unexpected error", err)
	}

	// Executing the object layer tests for Erasure.
	objTest(objLayer, ErasureTestStr, fsDirs, t)
	defer removeRoots(fsDirs)
}

// ExecObjectLayerDiskAlteredTest - executes object layer tests while altering
// disks in between tests. Creates Erasure ObjectLayer instance and runs test for Erasure layer.
func ExecObjectLayerDiskAlteredTest(t *testing.T, objTest objTestDiskNotFoundType) {
	ctx, cancel := context.WithCancel(context.Background())
	defer cancel()

	objLayer, fsDirs, err := prepareErasure16(ctx)
	if err != nil {
		t.Fatalf("Initialization of object layer failed for Erasure setup: %s", err)
	}
	defer objLayer.Shutdown(ctx)

	if err = newTestConfig(globalMinioDefaultRegion, objLayer); err != nil {
		t.Fatal("Failed to create config directory", err)
	}

	// Executing the object layer tests for Erasure.
	objTest(objLayer, ErasureTestStr, fsDirs, t)
	defer removeRoots(fsDirs)
}

// Special object test type for stale files situations.
type objTestStaleFilesType func(obj ObjectLayer, instanceType string, dirs []string, t *testing.T)

// ExecObjectLayerStaleFilesTest - executes object layer tests those leaves stale
// files/directories under .minio/tmp.  Creates Erasure ObjectLayer instance and runs test for Erasure layer.
func ExecObjectLayerStaleFilesTest(t *testing.T, objTest objTestStaleFilesType) {
	ctx, cancel := context.WithCancel(context.Background())
	defer cancel()

	nDisks := 16
	erasureDisks, err := getRandomDisks(nDisks)
	if err != nil {
		t.Fatalf("Initialization of disks for Erasure setup: %s", err)
	}
	objLayer, _, err := initObjectLayer(ctx, mustGetZoneEndpoints(erasureDisks...))
	if err != nil {
		t.Fatalf("Initialization of object layer failed for Erasure setup: %s", err)
	}
	if err = newTestConfig(globalMinioDefaultRegion, objLayer); err != nil {
		t.Fatal("Failed to create config directory", err)
	}

	// Executing the object layer tests for Erasure.
	objTest(objLayer, ErasureTestStr, erasureDisks, t)
	defer removeRoots(erasureDisks)
}

func registerBucketLevelFunc(bucket *mux.Router, api objectAPIHandlers, apiFunctions ...string) {
	for _, apiFunction := range apiFunctions {
		switch apiFunction {
		case "PostPolicy":
			// Register PostPolicy handler.
			bucket.Methods(http.MethodPost).HeadersRegexp("Content-Type", "multipart/form-data*").HandlerFunc(api.PostPolicyBucketHandler)
		case "HeadObject":
			// Register HeadObject handler.
			bucket.Methods("Head").Path("/{object:.+}").HandlerFunc(api.HeadObjectHandler)
		case "GetObject":
			// Register GetObject handler.
			bucket.Methods(http.MethodGet).Path("/{object:.+}").HandlerFunc(api.GetObjectHandler)
		case "PutObject":
			// Register PutObject handler.
			bucket.Methods(http.MethodPut).Path("/{object:.+}").HandlerFunc(api.PutObjectHandler)
		case "DeleteObject":
			// Register Delete Object handler.
			bucket.Methods(http.MethodDelete).Path("/{object:.+}").HandlerFunc(api.DeleteObjectHandler)
		case "CopyObject":
			// Register Copy Object  handler.
			bucket.Methods(http.MethodPut).Path("/{object:.+}").HeadersRegexp("X-Amz-Copy-Source", ".*?(\\/|%2F).*?").HandlerFunc(api.CopyObjectHandler)
		case "PutBucketPolicy":
			// Register PutBucket Policy handler.
			bucket.Methods(http.MethodPut).HandlerFunc(api.PutBucketPolicyHandler).Queries("policy", "")
		case "DeleteBucketPolicy":
			// Register Delete bucket HTTP policy handler.
			bucket.Methods(http.MethodDelete).HandlerFunc(api.DeleteBucketPolicyHandler).Queries("policy", "")
		case "GetBucketPolicy":
			// Register Get Bucket policy HTTP Handler.
			bucket.Methods(http.MethodGet).HandlerFunc(api.GetBucketPolicyHandler).Queries("policy", "")
		case "GetBucketLifecycle":
			bucket.Methods(http.MethodGet).HandlerFunc(api.GetBucketLifecycleHandler).Queries("lifecycle", "")
		case "PutBucketLifecycle":
			bucket.Methods(http.MethodPut).HandlerFunc(api.PutBucketLifecycleHandler).Queries("lifecycle", "")
		case "DeleteBucketLifecycle":
			bucket.Methods(http.MethodDelete).HandlerFunc(api.DeleteBucketLifecycleHandler).Queries("lifecycle", "")
		case "GetBucketLocation":
			// Register GetBucketLocation handler.
			bucket.Methods(http.MethodGet).HandlerFunc(api.GetBucketLocationHandler).Queries("location", "")
		case "HeadBucket":
			// Register HeadBucket handler.
			bucket.Methods(http.MethodHead).HandlerFunc(api.HeadBucketHandler)
		case "DeleteMultipleObjects":
			// Register DeleteMultipleObjects handler.
			bucket.Methods(http.MethodPost).HandlerFunc(api.DeleteMultipleObjectsHandler).Queries("delete", "")
		case "NewMultipart":
			// Register New Multipart upload handler.
			bucket.Methods(http.MethodPost).Path("/{object:.+}").HandlerFunc(api.NewMultipartUploadHandler).Queries("uploads", "")
		case "CopyObjectPart":
			// Register CopyObjectPart handler.
			bucket.Methods(http.MethodPut).Path("/{object:.+}").HeadersRegexp("X-Amz-Copy-Source", ".*?(\\/|%2F).*?").HandlerFunc(api.CopyObjectPartHandler).Queries("partNumber", "{partNumber:[0-9]+}", "uploadId", "{uploadId:.*}")
		case "PutObjectPart":
			// Register PutObjectPart handler.
			bucket.Methods(http.MethodPut).Path("/{object:.+}").HandlerFunc(api.PutObjectPartHandler).Queries("partNumber", "{partNumber:[0-9]+}", "uploadId", "{uploadId:.*}")
		case "ListObjectParts":
			// Register ListObjectParts handler.
			bucket.Methods(http.MethodGet).Path("/{object:.+}").HandlerFunc(api.ListObjectPartsHandler).Queries("uploadId", "{uploadId:.*}")
		case "ListMultipartUploads":
			// Register ListMultipartUploads handler.
			bucket.Methods(http.MethodGet).HandlerFunc(api.ListMultipartUploadsHandler).Queries("uploads", "")
		case "CompleteMultipart":
			// Register Complete Multipart Upload handler.
			bucket.Methods(http.MethodPost).Path("/{object:.+}").HandlerFunc(api.CompleteMultipartUploadHandler).Queries("uploadId", "{uploadId:.*}")
		case "AbortMultipart":
			// Register AbortMultipart Handler.
			bucket.Methods(http.MethodDelete).Path("/{object:.+}").HandlerFunc(api.AbortMultipartUploadHandler).Queries("uploadId", "{uploadId:.*}")
		case "GetBucketNotification":
			// Register GetBucketNotification Handler.
			bucket.Methods(http.MethodGet).HandlerFunc(api.GetBucketNotificationHandler).Queries("notification", "")
		case "PutBucketNotification":
			// Register PutBucketNotification Handler.
			bucket.Methods(http.MethodPut).HandlerFunc(api.PutBucketNotificationHandler).Queries("notification", "")
		case "ListenNotification":
			// Register ListenNotification Handler.
			bucket.Methods(http.MethodGet).HandlerFunc(api.ListenNotificationHandler).Queries("events", "{events:.*}")
		}
	}
}

// registerAPIFunctions helper function to add API functions identified by name to the routers.
func registerAPIFunctions(muxRouter *mux.Router, objLayer ObjectLayer, apiFunctions ...string) {
	if len(apiFunctions) == 0 {
		// Register all api endpoints by default.
		registerAPIRouter(muxRouter)
		return
	}
	// API Router.
	apiRouter := muxRouter.PathPrefix(SlashSeparator).Subrouter()
	// Bucket router.
	bucketRouter := apiRouter.PathPrefix("/{bucket}").Subrouter()

	// All object storage operations are registered as HTTP handlers on `objectAPIHandlers`.
	// When the handlers get a HTTP request they use the underlying ObjectLayer to perform operations.
	globalObjLayerMutex.Lock()
	globalObjectAPI = objLayer
	globalObjLayerMutex.Unlock()

	// When cache is enabled, Put and Get operations are passed
	// to underlying cache layer to manage object layer operation and disk caching
	// operation
	api := objectAPIHandlers{
		ObjectAPI: func() ObjectLayer {
			return globalObjectAPI
		},
		CacheAPI: func() CacheObjectLayer {
			return globalCacheObjectAPI
		},
	}

	// Register ListBuckets	handler.
	apiRouter.Methods(http.MethodGet).HandlerFunc(api.ListBucketsHandler)
	// Register all bucket level handlers.
	registerBucketLevelFunc(bucketRouter, api, apiFunctions...)
}

// Takes in Erasure object layer, and the list of API end points to be tested/required, registers the API end points and returns the HTTP handler.
// Need isolated registration of API end points while writing unit tests for end points.
// All the API end points are registered only for the default case.
func initTestAPIEndPoints(objLayer ObjectLayer, apiFunctions []string) http.Handler {
	// initialize a new mux router.
	// goriilla/mux is the library used to register all the routes and handle them.
	muxRouter := mux.NewRouter().SkipClean(true)
	if len(apiFunctions) > 0 {
		// Iterate the list of API functions requested for and register them in mux HTTP handler.
		registerAPIFunctions(muxRouter, objLayer, apiFunctions...)
		return muxRouter
	}
	registerAPIRouter(muxRouter)
	return muxRouter
}

// Initialize Web RPC Handlers for testing
func initTestWebRPCEndPoint(objLayer ObjectLayer) http.Handler {
	globalObjLayerMutex.Lock()
	globalObjectAPI = objLayer
	globalObjLayerMutex.Unlock()

	// Initialize router.
	muxRouter := mux.NewRouter().SkipClean(true)
	registerWebRouter(muxRouter)
	return muxRouter
}

// generateTLSCertKey creates valid key/cert with registered DNS or IP address
// depending on the passed parameter. That way, we can use tls config without
// passing InsecureSkipVerify flag.  This code is a simplified version of
// https://golang.org/src/crypto/tls/generate_cert.go
func generateTLSCertKey(host string) ([]byte, []byte, error) {
	validFor := 365 * 24 * time.Hour
	rsaBits := 2048

	if len(host) == 0 {
		return nil, nil, fmt.Errorf("Missing host parameter")
	}

	publicKey := func(priv interface{}) interface{} {
		switch k := priv.(type) {
		case *rsa.PrivateKey:
			return &k.PublicKey
		case *ecdsa.PrivateKey:
			return &k.PublicKey
		default:
			return nil
		}
	}

	pemBlockForKey := func(priv interface{}) *pem.Block {
		switch k := priv.(type) {
		case *rsa.PrivateKey:
			return &pem.Block{Type: "RSA PRIVATE KEY", Bytes: x509.MarshalPKCS1PrivateKey(k)}
		case *ecdsa.PrivateKey:
			b, err := x509.MarshalECPrivateKey(k)
			if err != nil {
				fmt.Fprintf(os.Stderr, "Unable to marshal ECDSA private key: %v", err)
				os.Exit(2)
			}
			return &pem.Block{Type: "EC PRIVATE KEY", Bytes: b}
		default:
			return nil
		}
	}

	var priv interface{}
	var err error
	priv, err = rsa.GenerateKey(crand.Reader, rsaBits)
	if err != nil {
		return nil, nil, fmt.Errorf("failed to generate private key: %w", err)
	}

	notBefore := time.Now()
	notAfter := notBefore.Add(validFor)

	serialNumberLimit := new(big.Int).Lsh(big.NewInt(1), 128)
	serialNumber, err := crand.Int(crand.Reader, serialNumberLimit)
	if err != nil {
		return nil, nil, fmt.Errorf("failed to generate serial number: %w", err)
	}

	template := x509.Certificate{
		SerialNumber: serialNumber,
		Subject: pkix.Name{
			Organization: []string{"Acme Co"},
		},
		NotBefore: notBefore,
		NotAfter:  notAfter,

		KeyUsage:              x509.KeyUsageKeyEncipherment | x509.KeyUsageDigitalSignature,
		ExtKeyUsage:           []x509.ExtKeyUsage{x509.ExtKeyUsageServerAuth},
		BasicConstraintsValid: true,
	}

	hosts := strings.Split(host, ",")
	for _, h := range hosts {
		if ip := net.ParseIP(h); ip != nil {
			template.IPAddresses = append(template.IPAddresses, ip)
		} else {
			template.DNSNames = append(template.DNSNames, h)
		}
	}

	template.IsCA = true
	template.KeyUsage |= x509.KeyUsageCertSign

	derBytes, err := x509.CreateCertificate(crand.Reader, &template, &template, publicKey(priv), priv)
	if err != nil {
		return nil, nil, fmt.Errorf("Failed to create certificate: %w", err)
	}

	certOut := bytes.NewBuffer([]byte{})
	pem.Encode(certOut, &pem.Block{Type: "CERTIFICATE", Bytes: derBytes})

	keyOut := bytes.NewBuffer([]byte{})
	pem.Encode(keyOut, pemBlockForKey(priv))

	return certOut.Bytes(), keyOut.Bytes(), nil
}

<<<<<<< HEAD
func mustGetZoneEndpoints(args ...string) EndpointServerSets {
=======
func mustGetZoneEndpoints(args ...string) EndpointServerPools {
>>>>>>> 96c0ce1f
	endpoints := mustGetNewEndpoints(args...)
	drivesPerSet := len(args)
	setCount := 1
	if len(args) >= 16 {
		drivesPerSet = 16
		setCount = len(args) / 16
	}
	return []ZoneEndpoints{{
		SetCount:     setCount,
		DrivesPerSet: drivesPerSet,
		Endpoints:    endpoints,
	}}
}

func mustGetNewEndpoints(args ...string) (endpoints Endpoints) {
	endpoints, err := NewEndpoints(args...)
	logger.FatalIf(err, "unable to create new endpoint list")
	return endpoints
}

<<<<<<< HEAD
func getEndpointsLocalAddr(endpointServerSets EndpointServerSets) string {
	for _, endpoints := range endpointServerSets {
=======
func getEndpointsLocalAddr(endpointServerPools EndpointServerPools) string {
	for _, endpoints := range endpointServerPools {
>>>>>>> 96c0ce1f
		for _, endpoint := range endpoints.Endpoints {
			if endpoint.IsLocal && endpoint.Type() == URLEndpointType {
				return endpoint.Host
			}
		}
	}

	return net.JoinHostPort(globalMinioHost, globalMinioPort)
}

// fetches a random number between range min-max.
func getRandomRange(min, max int, seed int64) int {
	// special value -1 means no explicit seeding.
	if seed != -1 {
		rand.Seed(seed)
	}
	return rand.Intn(max-min) + min
}

// Randomizes the order of bytes in the byte array
// using Knuth Fisher-Yates shuffle algorithm.
func randomizeBytes(s []byte, seed int64) []byte {
	// special value -1 means no explicit seeding.
	if seed != -1 {
		rand.Seed(seed)
	}
	n := len(s)
	var j int
	for i := 0; i < n-1; i++ {
		j = i + rand.Intn(n-i)
		s[i], s[j] = s[j], s[i]
	}
	return s
}

func TestToErrIsNil(t *testing.T) {
	if toObjectErr(nil) != nil {
		t.Errorf("Test expected to return nil, failed instead got a non-nil value %s", toObjectErr(nil))
	}
	if toStorageErr(nil) != nil {
		t.Errorf("Test expected to return nil, failed instead got a non-nil value %s", toStorageErr(nil))
	}
	ctx := context.Background()
	if toAPIError(ctx, nil) != noError {
		t.Errorf("Test expected error code to be ErrNone, failed instead provided %s", toAPIError(ctx, nil).Code)
	}
}

// Uploads an object using DummyDataGen directly via the http
// handler. Each part in a multipart object is a new DummyDataGen
// instance (so the part sizes are needed to reconstruct the whole
// object). When `len(partSizes) == 1`, asMultipart is used to upload
// the object as multipart with 1 part or as a regular single object.
//
// All upload failures are considered test errors - this function is
// intended as a helper for other tests.
func uploadTestObject(t *testing.T, apiRouter http.Handler, creds auth.Credentials, bucketName, objectName string,
	partSizes []int64, metadata map[string]string, asMultipart bool) {

	if len(partSizes) == 0 {
		t.Fatalf("Cannot upload an object without part sizes")
	}
	if len(partSizes) > 1 {
		asMultipart = true
	}

	checkRespErr := func(rec *httptest.ResponseRecorder, exp int) {
		if rec.Code != exp {
			b, err := ioutil.ReadAll(rec.Body)
			t.Fatalf("Expected: %v, Got: %v, Body: %s, err: %v", exp, rec.Code, string(b), err)
		}
	}

	if !asMultipart {
		srcData := NewDummyDataGen(partSizes[0], 0)
		req, err := newTestSignedRequestV4(http.MethodPut, getPutObjectURL("", bucketName, objectName),
			partSizes[0], srcData, creds.AccessKey, creds.SecretKey, metadata)
		if err != nil {
			t.Fatalf("Unexpected err: %#v", err)
		}
		rec := httptest.NewRecorder()
		apiRouter.ServeHTTP(rec, req)
		checkRespErr(rec, http.StatusOK)
	} else {
		// Multipart upload - each part is a new DummyDataGen
		// (so the part lengths are required to verify the
		// object when reading).

		// Initiate mp upload
		reqI, err := newTestSignedRequestV4(http.MethodPost, getNewMultipartURL("", bucketName, objectName),
			0, nil, creds.AccessKey, creds.SecretKey, metadata)
		if err != nil {
			t.Fatalf("Unexpected err: %#v", err)
		}
		rec := httptest.NewRecorder()
		apiRouter.ServeHTTP(rec, reqI)
		checkRespErr(rec, http.StatusOK)
		decoder := xml.NewDecoder(rec.Body)
		multipartResponse := &InitiateMultipartUploadResponse{}
		err = decoder.Decode(multipartResponse)
		if err != nil {
			t.Fatalf("Error decoding the recorded response Body")
		}
		upID := multipartResponse.UploadID

		// Upload each part
		var cp []CompletePart
		cumulativeSum := int64(0)
		for i, partLen := range partSizes {
			partID := i + 1
			partSrc := NewDummyDataGen(partLen, cumulativeSum)
			cumulativeSum += partLen
			req, errP := newTestSignedRequestV4(http.MethodPut,
				getPutObjectPartURL("", bucketName, objectName, upID, fmt.Sprintf("%d", partID)),
				partLen, partSrc, creds.AccessKey, creds.SecretKey, metadata)
			if errP != nil {
				t.Fatalf("Unexpected err: %#v", errP)
			}
			rec = httptest.NewRecorder()
			apiRouter.ServeHTTP(rec, req)
			checkRespErr(rec, http.StatusOK)
			header := rec.Header()
			if v, ok := header["ETag"]; ok {
				etag := v[0]
				if etag == "" {
					t.Fatalf("Unexpected empty etag")
				}
				cp = append(cp, CompletePart{partID, etag[1 : len(etag)-1]})
			} else {
				t.Fatalf("Missing etag header")
			}
		}

		// Call CompleteMultipart API
		compMpBody, err := xml.Marshal(CompleteMultipartUpload{Parts: cp})
		if err != nil {
			t.Fatalf("Unexpected err: %#v", err)
		}
		reqC, errP := newTestSignedRequestV4(http.MethodPost,
			getCompleteMultipartUploadURL("", bucketName, objectName, upID),
			int64(len(compMpBody)), bytes.NewReader(compMpBody),
			creds.AccessKey, creds.SecretKey, metadata)
		if errP != nil {
			t.Fatalf("Unexpected err: %#v", errP)
		}
		rec = httptest.NewRecorder()
		apiRouter.ServeHTTP(rec, reqC)
		checkRespErr(rec, http.StatusOK)
	}
}<|MERGE_RESOLUTION|>--- conflicted
+++ resolved
@@ -57,7 +57,6 @@
 	"github.com/gorilla/mux"
 	"github.com/minio/minio-go/v7/pkg/s3utils"
 	"github.com/minio/minio-go/v7/pkg/signer"
-<<<<<<< HEAD
 	"github.com/storj/minio/cmd/config"
 	"github.com/storj/minio/cmd/crypto"
 	xhttp "github.com/storj/minio/cmd/http"
@@ -66,16 +65,6 @@
 	"github.com/storj/minio/pkg/auth"
 	"github.com/storj/minio/pkg/bucket/policy"
 	"github.com/storj/minio/pkg/hash"
-=======
-	"github.com/minio/minio/cmd/config"
-	"github.com/minio/minio/cmd/crypto"
-	xhttp "github.com/minio/minio/cmd/http"
-	"github.com/minio/minio/cmd/logger"
-	"github.com/minio/minio/cmd/rest"
-	"github.com/minio/minio/pkg/auth"
-	"github.com/minio/minio/pkg/bucket/policy"
-	"github.com/minio/minio/pkg/hash"
->>>>>>> 96c0ce1f
 )
 
 // TestMain to set up global env.
@@ -309,11 +298,7 @@
 //   defer s.Stop()
 type TestServer struct {
 	Root      string
-<<<<<<< HEAD
-	Disks     EndpointServerSets
-=======
 	Disks     EndpointServerPools
->>>>>>> 96c0ce1f
 	AccessKey string
 	SecretKey string
 	Server    *httptest.Server
@@ -430,11 +415,7 @@
 }
 
 func resetGlobalEndpoints() {
-<<<<<<< HEAD
-	globalEndpoints = EndpointServerSets{}
-=======
 	globalEndpoints = EndpointServerPools{}
->>>>>>> 96c0ce1f
 }
 
 func resetGlobalIsErasure() {
@@ -1577,16 +1558,6 @@
 }
 
 // Initialize object layer with the supplied disks, objectLayer is nil upon any error.
-<<<<<<< HEAD
-func newTestObjectLayer(ctx context.Context, endpointServerSets EndpointServerSets) (newObject ObjectLayer, err error) {
-	// For FS only, directly use the disk.
-	if endpointServerSets.NEndpoints() == 1 {
-		// Initialize new FS object layer.
-		return NewFSObjectLayer(endpointServerSets[0].Endpoints[0].Path)
-	}
-
-	z, err := newErasureServerSets(ctx, endpointServerSets)
-=======
 func newTestObjectLayer(ctx context.Context, endpointServerPools EndpointServerPools) (newObject ObjectLayer, err error) {
 	// For FS only, directly use the disk.
 	if endpointServerPools.NEndpoints() == 1 {
@@ -1595,7 +1566,6 @@
 	}
 
 	z, err := newErasureServerPools(ctx, endpointServerPools)
->>>>>>> 96c0ce1f
 	if err != nil {
 		return nil, err
 	}
@@ -1608,26 +1578,16 @@
 }
 
 // initObjectLayer - Instantiates object layer and returns it.
-<<<<<<< HEAD
-func initObjectLayer(ctx context.Context, endpointServerSets EndpointServerSets) (ObjectLayer, []StorageAPI, error) {
-	objLayer, err := newTestObjectLayer(ctx, endpointServerSets)
-=======
 func initObjectLayer(ctx context.Context, endpointServerPools EndpointServerPools) (ObjectLayer, []StorageAPI, error) {
 	objLayer, err := newTestObjectLayer(ctx, endpointServerPools)
->>>>>>> 96c0ce1f
 	if err != nil {
 		return nil, nil, err
 	}
 
 	var formattedDisks []StorageAPI
 	// Should use the object layer tests for validating cache.
-<<<<<<< HEAD
-	if z, ok := objLayer.(*erasureServerSets); ok {
-		formattedDisks = z.serverSets[0].GetDisks(0)()
-=======
 	if z, ok := objLayer.(*erasureServerPools); ok {
 		formattedDisks = z.serverPools[0].GetDisks(0)()
->>>>>>> 96c0ce1f
 	}
 
 	// Success.
@@ -2280,11 +2240,7 @@
 	return certOut.Bytes(), keyOut.Bytes(), nil
 }
 
-<<<<<<< HEAD
-func mustGetZoneEndpoints(args ...string) EndpointServerSets {
-=======
 func mustGetZoneEndpoints(args ...string) EndpointServerPools {
->>>>>>> 96c0ce1f
 	endpoints := mustGetNewEndpoints(args...)
 	drivesPerSet := len(args)
 	setCount := 1
@@ -2305,13 +2261,8 @@
 	return endpoints
 }
 
-<<<<<<< HEAD
-func getEndpointsLocalAddr(endpointServerSets EndpointServerSets) string {
-	for _, endpoints := range endpointServerSets {
-=======
 func getEndpointsLocalAddr(endpointServerPools EndpointServerPools) string {
 	for _, endpoints := range endpointServerPools {
->>>>>>> 96c0ce1f
 		for _, endpoint := range endpoints.Endpoints {
 			if endpoint.IsLocal && endpoint.Type() == URLEndpointType {
 				return endpoint.Host
