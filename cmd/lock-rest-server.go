/*
 * Minio Cloud Storage, (C) 2019 Minio, Inc.
 *
 * Licensed under the Apache License, Version 2.0 (the "License");
 * you may not use this file except in compliance with the License.
 * You may obtain a copy of the License at
 *
 *     http://www.apache.org/licenses/LICENSE-2.0
 *
 * Unless required by applicable law or agreed to in writing, software
 * distributed under the License is distributed on an "AS IS" BASIS,
 * WITHOUT WARRANTIES OR CONDITIONS OF ANY KIND, either express or implied.
 * See the License for the specific language governing permissions and
 * limitations under the License.
 */

package cmd

import (
	"bufio"
	"context"
	"errors"
	"math/rand"
	"net/http"
	"path"
	"sort"
	"strconv"
	"time"

	"github.com/gorilla/mux"
	"github.com/storj/minio/pkg/dsync"
)

const (
	// Lock maintenance interval.
	lockMaintenanceInterval = 30 * time.Second

	// Lock validity check interval.
	lockValidityCheckInterval = 5 * time.Second
)

// To abstract a node over network.
type lockRESTServer struct {
	ll *localLocker
}

func (l *lockRESTServer) writeErrorResponse(w http.ResponseWriter, err error) {
	w.WriteHeader(http.StatusForbidden)
	w.Write([]byte(err.Error()))
}

// IsValid - To authenticate and verify the time difference.
func (l *lockRESTServer) IsValid(w http.ResponseWriter, r *http.Request) bool {
	if l.ll == nil {
		l.writeErrorResponse(w, errLockNotInitialized)
		return false
	}

	if err := storageServerRequestValidate(r); err != nil {
		l.writeErrorResponse(w, err)
		return false
	}
	return true
}

func getLockArgs(r *http.Request) (args dsync.LockArgs, err error) {
	quorum, err := strconv.Atoi(r.URL.Query().Get(lockRESTQuorum))
	if err != nil {
		return args, err
	}

	args = dsync.LockArgs{
		Owner:  r.URL.Query().Get(lockRESTOwner),
		UID:    r.URL.Query().Get(lockRESTUID),
		Source: r.URL.Query().Get(lockRESTSource),
		Quorum: quorum,
	}

	var resources []string
	bio := bufio.NewScanner(r.Body)
	for bio.Scan() {
		resources = append(resources, bio.Text())
	}

	if err := bio.Err(); err != nil {
		return args, err
	}

	sort.Strings(resources)
	args.Resources = resources
	return args, nil
}

// HealthHandler returns success if request is authenticated.
func (l *lockRESTServer) HealthHandler(w http.ResponseWriter, r *http.Request) {
	l.IsValid(w, r)
}

// LockHandler - Acquires a lock.
func (l *lockRESTServer) LockHandler(w http.ResponseWriter, r *http.Request) {
	if !l.IsValid(w, r) {
		l.writeErrorResponse(w, errors.New("Invalid request"))
		return
	}

	args, err := getLockArgs(r)
	if err != nil {
		l.writeErrorResponse(w, err)
		return
	}

	success, err := l.ll.Lock(r.Context(), args)
	if err == nil && !success {
		err = errLockConflict
	}
	if err != nil {
		l.writeErrorResponse(w, err)
		return
	}
}

// UnlockHandler - releases the acquired lock.
func (l *lockRESTServer) UnlockHandler(w http.ResponseWriter, r *http.Request) {
	if !l.IsValid(w, r) {
		l.writeErrorResponse(w, errors.New("Invalid request"))
		return
	}

	args, err := getLockArgs(r)
	if err != nil {
		l.writeErrorResponse(w, err)
		return
	}

	_, err = l.ll.Unlock(args)
	// Ignore the Unlock() "reply" return value because if err == nil, "reply" is always true
	// Consequently, if err != nil, reply is always false
	if err != nil {
		l.writeErrorResponse(w, err)
		return
	}
}

// LockHandler - Acquires an RLock.
func (l *lockRESTServer) RLockHandler(w http.ResponseWriter, r *http.Request) {
	if !l.IsValid(w, r) {
		l.writeErrorResponse(w, errors.New("Invalid request"))
		return
	}

	args, err := getLockArgs(r)
	if err != nil {
		l.writeErrorResponse(w, err)
		return
	}

	success, err := l.ll.RLock(r.Context(), args)
	if err == nil && !success {
		err = errLockConflict
	}
	if err != nil {
		l.writeErrorResponse(w, err)
		return
	}
}

// RUnlockHandler - releases the acquired read lock.
func (l *lockRESTServer) RUnlockHandler(w http.ResponseWriter, r *http.Request) {
	if !l.IsValid(w, r) {
		l.writeErrorResponse(w, errors.New("Invalid request"))
		return
	}

	args, err := getLockArgs(r)
	if err != nil {
		l.writeErrorResponse(w, err)
		return
	}

	// Ignore the RUnlock() "reply" return value because if err == nil, "reply" is always true.
	// Consequently, if err != nil, reply is always false
	if _, err = l.ll.RUnlock(args); err != nil {
		l.writeErrorResponse(w, err)
		return
	}
}

// ExpiredHandler - query expired lock status.
func (l *lockRESTServer) ExpiredHandler(w http.ResponseWriter, r *http.Request) {
	if !l.IsValid(w, r) {
		l.writeErrorResponse(w, errors.New("Invalid request"))
		return
	}

	args, err := getLockArgs(r)
	if err != nil {
		l.writeErrorResponse(w, err)
		return
	}

	expired, err := l.ll.Expired(r.Context(), args)
	if err != nil {
		l.writeErrorResponse(w, err)
		return
	}
	if !expired {
		l.writeErrorResponse(w, errLockNotExpired)
		return
	}
}

// nameLockRequesterInfoPair is a helper type for lock maintenance
type nameLockRequesterInfoPair struct {
	name string
	lri  lockRequesterInfo
}

// getLongLivedLocks returns locks that are older than a certain time and
// have not been 'checked' for validity too soon enough
func getLongLivedLocks(interval time.Duration) map[Endpoint][]nameLockRequesterInfoPair {
	nlripMap := make(map[Endpoint][]nameLockRequesterInfoPair)
	for endpoint, locker := range globalLockServers {
		rslt := []nameLockRequesterInfoPair{}
		locker.mutex.Lock()
		for name, lriArray := range locker.lockMap {
			for idx := range lriArray {
				// Check whether enough time has gone by since last check
				if time.Since(lriArray[idx].TimeLastCheck) >= interval {
					rslt = append(rslt, nameLockRequesterInfoPair{
						name: name,
						lri:  lriArray[idx],
					})
					lriArray[idx].TimeLastCheck = UTCNow()
				}
			}
		}
		nlripMap[endpoint] = rslt
		locker.mutex.Unlock()
	}
	return nlripMap
}

// lockMaintenance loops over locks that have been active for some time and checks back
// with the original server whether it is still alive or not
//
// Following logic inside ignores the errors generated for Dsync.Active operation.
// - server at client down
// - some network error (and server is up normally)
//
// We will ignore the error, and we will retry later to get a resolve on this lock
func lockMaintenance(ctx context.Context, interval time.Duration) error {
	objAPI := newObjectLayerFn()
	if objAPI == nil {
		return nil
	}

<<<<<<< HEAD
	z, ok := objAPI.(*erasureServerSets)
=======
	z, ok := objAPI.(*erasureServerPools)
>>>>>>> 96c0ce1f
	if !ok {
		return nil
	}

	type nlock struct {
		locks  int
		writer bool
	}

	updateNlocks := func(nlripsMap map[string]nlock, name string, writer bool) {
		nlk, ok := nlripsMap[name]
		if !ok {
			nlripsMap[name] = nlock{
				locks:  1,
				writer: writer,
			}
		} else {
			nlk.locks++
			nlripsMap[name] = nlk
		}
	}

	allLockersFn := z.GetAllLockers

	// Validate if long lived locks are indeed clean.
	// Get list of long lived locks to check for staleness.
	for lendpoint, nlrips := range getLongLivedLocks(interval) {
		nlripsMap := make(map[string]nlock, len(nlrips))
		for _, nlrip := range nlrips {
			for _, c := range allLockersFn() {
				if !c.IsOnline() || c == nil {
					continue
				}

				ctx, cancel := context.WithTimeout(GlobalContext, 5*time.Second)

				// Call back to original server verify whether the lock is
				// still active (based on name & uid)
				expired, err := c.Expired(ctx, dsync.LockArgs{
					Owner:     nlrip.lri.Owner,
					UID:       nlrip.lri.UID,
					Resources: []string{nlrip.name},
				})
				cancel()
				if err != nil {
					updateNlocks(nlripsMap, nlrip.name, nlrip.lri.Writer)
					continue
				}

				if !expired {
					updateNlocks(nlripsMap, nlrip.name, nlrip.lri.Writer)
				}
			}

			// less than the quorum, we have locks expired.
			if nlripsMap[nlrip.name].locks < nlrip.lri.Quorum {
				// Purge the stale entry if it exists.
				globalLockServers[lendpoint].removeEntryIfExists(nlrip)
			}

		}
	}

	return nil
}

// Start lock maintenance from all lock servers.
func startLockMaintenance(ctx context.Context) {
	// Wait until the object API is ready
	// no need to start the lock maintenance
	// if ObjectAPI is not initialized.
	for {
		objAPI := newObjectLayerFn()
		if objAPI == nil {
			time.Sleep(time.Second)
			continue
		}
		break
	}

	// Initialize a new ticker with a minute between each ticks.
	ticker := time.NewTicker(lockMaintenanceInterval)
	// Stop the timer upon service closure and cleanup the go-routine.
	defer ticker.Stop()

	r := rand.New(rand.NewSource(UTCNow().UnixNano()))
	for {
		// Verifies every minute for locks held more than 2 minutes.
		select {
		case <-ctx.Done():
			return
		case <-ticker.C:
			// Start with random sleep time, so as to avoid
			// "synchronous checks" between servers
			duration := time.Duration(r.Float64() * float64(lockMaintenanceInterval))
			time.Sleep(duration)
			if err := lockMaintenance(ctx, lockValidityCheckInterval); err != nil {
				// Sleep right after an error.
				duration := time.Duration(r.Float64() * float64(lockMaintenanceInterval))
				time.Sleep(duration)
			}
		}
	}
}

// registerLockRESTHandlers - register lock rest router.
<<<<<<< HEAD
func registerLockRESTHandlers(router *mux.Router, endpointServerSets EndpointServerSets) {
	for _, ep := range endpointServerSets {
=======
func registerLockRESTHandlers(router *mux.Router, endpointServerPools EndpointServerPools) {
	for _, ep := range endpointServerPools {
>>>>>>> 96c0ce1f
		for _, endpoint := range ep.Endpoints {
			if !endpoint.IsLocal {
				continue
			}

			lockServer := &lockRESTServer{
				ll: newLocker(endpoint),
			}

			subrouter := router.PathPrefix(path.Join(lockRESTPrefix, endpoint.Path)).Subrouter()
			subrouter.Methods(http.MethodPost).Path(lockRESTVersionPrefix + lockRESTMethodHealth).HandlerFunc(httpTraceHdrs(lockServer.HealthHandler))
			subrouter.Methods(http.MethodPost).Path(lockRESTVersionPrefix + lockRESTMethodLock).HandlerFunc(httpTraceHdrs(lockServer.LockHandler))
			subrouter.Methods(http.MethodPost).Path(lockRESTVersionPrefix + lockRESTMethodRLock).HandlerFunc(httpTraceHdrs(lockServer.RLockHandler))
			subrouter.Methods(http.MethodPost).Path(lockRESTVersionPrefix + lockRESTMethodUnlock).HandlerFunc(httpTraceHdrs(lockServer.UnlockHandler))
			subrouter.Methods(http.MethodPost).Path(lockRESTVersionPrefix + lockRESTMethodRUnlock).HandlerFunc(httpTraceHdrs(lockServer.RUnlockHandler))
			subrouter.Methods(http.MethodPost).Path(lockRESTVersionPrefix + lockRESTMethodExpired).HandlerFunc(httpTraceAll(lockServer.ExpiredHandler))

			globalLockServers[endpoint] = lockServer.ll
		}
	}

	go startLockMaintenance(GlobalContext)
}<|MERGE_RESOLUTION|>--- conflicted
+++ resolved
@@ -254,11 +254,7 @@
 		return nil
 	}
 
-<<<<<<< HEAD
-	z, ok := objAPI.(*erasureServerSets)
-=======
 	z, ok := objAPI.(*erasureServerPools)
->>>>>>> 96c0ce1f
 	if !ok {
 		return nil
 	}
@@ -365,13 +361,8 @@
 }
 
 // registerLockRESTHandlers - register lock rest router.
-<<<<<<< HEAD
-func registerLockRESTHandlers(router *mux.Router, endpointServerSets EndpointServerSets) {
-	for _, ep := range endpointServerSets {
-=======
 func registerLockRESTHandlers(router *mux.Router, endpointServerPools EndpointServerPools) {
 	for _, ep := range endpointServerPools {
->>>>>>> 96c0ce1f
 		for _, endpoint := range ep.Endpoints {
 			if !endpoint.IsLocal {
 				continue
