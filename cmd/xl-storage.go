/*
 * MinIO Cloud Storage, (C) 2016-2020 MinIO, Inc.
 *
 * Licensed under the Apache License, Version 2.0 (the "License");
 * you may not use this file except in compliance with the License.
 * You may obtain a copy of the License at
 *
 *     http://www.apache.org/licenses/LICENSE-2.0
 *
 * Unless required by applicable law or agreed to in writing, software
 * distributed under the License is distributed on an "AS IS" BASIS,
 * WITHOUT WARRANTIES OR CONDITIONS OF ANY KIND, either express or implied.
 * See the License for the specific language governing permissions and
 * limitations under the License.
 */

package cmd

import (
	"bufio"
	"bytes"
	"context"
	"crypto/rand"
	"encoding/hex"
	"errors"
	"fmt"
	"io"
	"io/ioutil"
	"net/url"
	"os"
	"path"
	slashpath "path"
	"path/filepath"
	"runtime"
	"strings"
	"sync"
	"sync/atomic"
	"syscall"
	"time"

	"github.com/dustin/go-humanize"
	jsoniter "github.com/json-iterator/go"
	"github.com/klauspost/readahead"
<<<<<<< HEAD
	"github.com/storj/minio/cmd/config"
	"github.com/storj/minio/cmd/config/storageclass"
	"github.com/storj/minio/cmd/logger"
	"github.com/storj/minio/pkg/disk"
	"github.com/storj/minio/pkg/env"
	xioutil "github.com/storj/minio/pkg/ioutil"
	"github.com/storj/minio/pkg/madmin"
=======
	"github.com/minio/minio/cmd/config"
	"github.com/minio/minio/cmd/config/storageclass"
	"github.com/minio/minio/cmd/logger"
	"github.com/minio/minio/pkg/bucket/lifecycle"
	"github.com/minio/minio/pkg/disk"
	"github.com/minio/minio/pkg/env"
	xioutil "github.com/minio/minio/pkg/ioutil"
	"github.com/minio/minio/pkg/madmin"
>>>>>>> 96c0ce1f
)

const (
	nullVersionID     = "null"
	diskMinTotalSpace = 900 * humanize.MiByte // Min 900MiB total space.
	readBlockSize     = 4 * humanize.MiByte   // Default read block size 4MiB.

	// On regular files bigger than this;
	readAheadSize = 16 << 20
	// Read this many buffers ahead.
	readAheadBuffers = 4
	// Size of each buffer.
	readAheadBufSize = 1 << 20

	// XL metadata file carries per object metadata.
	xlStorageFormatFile = "xl.meta"
)

// isValidVolname verifies a volname name in accordance with object
// layer requirements.
func isValidVolname(volname string) bool {
	if len(volname) < 3 {
		return false
	}

	if runtime.GOOS == "windows" {
		// Volname shouldn't have reserved characters in Windows.
		return !strings.ContainsAny(volname, `\:*?\"<>|`)
	}

	return true
}

// xlStorage - implements StorageAPI interface.
type xlStorage struct {
	activeIOCount int32

	diskPath string
	endpoint Endpoint

	pool sync.Pool

	globalSync bool

	rootDisk bool

	diskID string

	formatFileInfo  os.FileInfo
	formatLastCheck time.Time

	diskInfoCache timedValue

	ctx context.Context
	sync.RWMutex
}

// checkPathLength - returns error if given path name length more than 255
func checkPathLength(pathName string) error {
	// Apple OS X path length is limited to 1016
	if runtime.GOOS == "darwin" && len(pathName) > 1016 {
		return errFileNameTooLong
	}

	// Disallow more than 1024 characters on windows, there
	// are no known name_max limits on Windows.
	if runtime.GOOS == "windows" && len(pathName) > 1024 {
		return errFileNameTooLong
	}

	// On Unix we reject paths if they are just '.', '..' or '/'
	if pathName == "." || pathName == ".." || pathName == slashSeparator {
		return errFileAccessDenied
	}

	// Check each path segment length is > 255 on all Unix
	// platforms, look for this value as NAME_MAX in
	// /usr/include/linux/limits.h
	var count int64
	for _, p := range pathName {
		switch p {
		case '/':
			count = 0 // Reset
		case '\\':
			if runtime.GOOS == globalWindowsOSName {
				count = 0
			}
		default:
			count++
			if count > 255 {
				return errFileNameTooLong
			}
		}
	} // Success.
	return nil
}

func getValidPath(path string, requireDirectIO bool) (string, error) {
	if path == "" {
		return path, errInvalidArgument
	}

	var err error
	// Disallow relative paths, figure out absolute paths.
	path, err = filepath.Abs(path)
	if err != nil {
		return path, err
	}

	fi, err := os.Stat(path)
	if err != nil && !osIsNotExist(err) {
		return path, err
	}
	if osIsNotExist(err) {
		// Disk not found create it.
		if err = os.MkdirAll(path, 0777); err != nil {
			return path, err
		}
	}
	if fi != nil && !fi.IsDir() {
		return path, errDiskNotDir
	}

	// check if backend is writable.
	var rnd [8]byte
	_, _ = rand.Read(rnd[:])

	fn := pathJoin(path, ".writable-check-"+hex.EncodeToString(rnd[:])+".tmp")
	defer os.Remove(fn)

	var file *os.File

	if requireDirectIO {
		// only erasure coding needs direct-io support
		file, err = disk.OpenFileDirectIO(fn, os.O_CREATE|os.O_EXCL, 0666)
	} else {
		file, err = os.OpenFile(fn, os.O_CREATE|os.O_EXCL, 0666)
	}

	// open file in direct I/O and use default umask, this also verifies
	// if direct i/o failed.
	if err != nil {
		if isSysErrInvalidArg(err) {
			// O_DIRECT not supported
			return path, errUnsupportedDisk
		}
		return path, osErrToFileErr(err)
	}
	file.Close()

	di, err := getDiskInfo(path)
	if err != nil {
		return path, err
	}

	if err = checkDiskMinTotal(di); err != nil {
		return path, err
	}

	return path, nil
}

// isDirEmpty - returns whether given directory is empty or not.
func isDirEmpty(dirname string) bool {
	entries, err := readDirN(dirname, 1)
	if err != nil {
		if err != errFileNotFound {
			logger.LogIf(GlobalContext, err)
		}
		return false
	}
	return len(entries) == 0
}

// Initialize a new storage disk.
func newLocalXLStorage(path string) (*xlStorage, error) {
	u := url.URL{Path: path}
	return newXLStorage(Endpoint{
		URL:     &u,
		IsLocal: true,
	})
}

// Initialize a new storage disk.
func newXLStorage(ep Endpoint) (*xlStorage, error) {
	path := ep.Path
	var err error
	if path, err = getValidPath(path, true); err != nil {
		return nil, err
	}

	rootDisk, err := disk.IsRootDisk(path)
	if err != nil {
		return nil, err
	}

	p := &xlStorage{
		diskPath: path,
		endpoint: ep,
		pool: sync.Pool{
			New: func() interface{} {
				b := disk.AlignedBlock(readBlockSize)
				return &b
			},
		},
		globalSync: env.Get(config.EnvFSOSync, config.EnableOff) == config.EnableOn,
		ctx:        GlobalContext,
		rootDisk:   rootDisk,
	}

	// Success.
	return p, nil
}

// getDiskInfo returns given disk information.
func getDiskInfo(diskPath string) (di disk.Info, err error) {
	if err = checkPathLength(diskPath); err == nil {
		di, err = disk.GetInfo(diskPath)
	}

	switch {
	case osIsNotExist(err):
		err = errDiskNotFound
	case isSysErrTooLong(err):
		err = errFileNameTooLong
	case isSysErrIO(err):
		err = errFaultyDisk
	}

	return di, err
}

// check if disk total has minimum required size.
func checkDiskMinTotal(di disk.Info) (err error) {
	// Remove 5% from total space for cumulative disk space
	// used for journalling, inodes etc.
	totalDiskSpace := float64(di.Total) * diskFillFraction
	if int64(totalDiskSpace) <= diskMinTotalSpace {
		return errMinDiskSize
	}
	return nil
}

// Implements stringer compatible interface.
func (s *xlStorage) String() string {
	return s.diskPath
}

func (s *xlStorage) Hostname() string {
	return s.endpoint.Host
}

func (s *xlStorage) Endpoint() Endpoint {
	return s.endpoint
}

func (*xlStorage) Close() error {
	return nil
}

func (s *xlStorage) IsOnline() bool {
	return true
}

func (s *xlStorage) IsLocal() bool {
	return true
}

func (s *xlStorage) Healing() bool {
	healingFile := pathJoin(s.diskPath, minioMetaBucket,
		bucketMetaPrefix, healingTrackerFilename)
	_, err := os.Stat(healingFile)
	return err == nil
}

func (s *xlStorage) CrawlAndGetDataUsage(ctx context.Context, cache dataUsageCache) (dataUsageCache, error) {
	// Check if the current bucket has a configured lifecycle policy
	lc, err := globalLifecycleSys.Get(cache.Info.Name)
	if err == nil && lc.HasActiveRules("", true) {
		cache.Info.lifeCycle = lc
	}

	// Get object api
	objAPI := newObjectLayerFn()
	if objAPI == nil {
		return cache, errServerNotInitialized
	}
	opts := globalHealConfig

	dataUsageInfo, err := crawlDataFolder(ctx, s.diskPath, cache, func(item crawlItem) (int64, error) {
		// Look for `xl.meta/xl.json' at the leaf.
		if !strings.HasSuffix(item.Path, SlashSeparator+xlStorageFormatFile) &&
			!strings.HasSuffix(item.Path, SlashSeparator+xlStorageFormatFileV1) {
			// if no xl.meta/xl.json found, skip the file.
			return 0, errSkipFile
		}

		buf, err := ioutil.ReadFile(item.Path)
		if err != nil {
			return 0, errSkipFile
		}

		// Remove filename which is the meta file.
		item.transformMetaDir()

		fivs, err := getFileInfoVersions(buf, item.bucket, item.objectPath())
		if err != nil {
			return 0, errSkipFile
		}

		var totalSize int64
		var numVersions = len(fivs.Versions)

		for i, version := range fivs.Versions {
			var successorModTime time.Time
			if i > 0 {
				successorModTime = fivs.Versions[i-1].ModTime
			}
			oi := version.ToObjectInfo(item.bucket, item.objectPath())
			size := item.applyActions(ctx, objAPI, actionMeta{
				numVersions:      numVersions,
				successorModTime: successorModTime,
				oi:               oi,
			})
			if !version.Deleted {
				// Bitrot check local data
				if size > 0 && item.heal && opts.Bitrot {
<<<<<<< HEAD
					s.waitForLowActiveIO()
					err := s.VerifyFile(ctx, item.bucket, item.objectPath(), version)
					switch err {
					case errFileCorrupt:
						res, err := objAPI.HealObject(ctx, item.bucket, item.objectPath(), oi.VersionID, madmin.HealOpts{
							Remove:   healDeleteDangling,
							ScanMode: madmin.HealDeepScan,
						})
						if err != nil {
							if !errors.Is(err, NotImplemented{}) {
								logger.LogIf(ctx, err)
							}
							size = 0
						} else {
							size = res.ObjectSize
=======
					// HealObject verifies bitrot requirement internally
					res, err := objAPI.HealObject(ctx, item.bucket, item.objectPath(), oi.VersionID, madmin.HealOpts{
						Remove:   healDeleteDangling,
						ScanMode: madmin.HealDeepScan,
					})
					if err != nil {
						if !errors.Is(err, NotImplemented{}) {
							logger.LogIf(ctx, err)
>>>>>>> 96c0ce1f
						}
						size = 0
					} else {
						size = res.ObjectSize
					}
				}
				totalSize += size
			}
			item.healReplication(ctx, objAPI, actionMeta{oi: version.ToObjectInfo(item.bucket, item.objectPath())})
		}
		return totalSize, nil
	})

	if err != nil {
		return dataUsageInfo, err
	}

	dataUsageInfo.Info.LastUpdate = time.Now()
	return dataUsageInfo, nil
}

// DiskInfo provides current information about disk space usage,
// total free inodes and underlying filesystem.
func (s *xlStorage) DiskInfo(context.Context) (info DiskInfo, err error) {
	atomic.AddInt32(&s.activeIOCount, 1)
	defer func() {
		atomic.AddInt32(&s.activeIOCount, -1)
	}()

	s.diskInfoCache.Once.Do(func() {
		s.diskInfoCache.TTL = time.Second
		s.diskInfoCache.Update = func() (interface{}, error) {
			dcinfo := DiskInfo{
				RootDisk:  s.rootDisk,
				MountPath: s.diskPath,
				Endpoint:  s.endpoint.String(),
			}
			di, err := getDiskInfo(s.diskPath)
			if err != nil {
				return dcinfo, err
			}
			dcinfo.Total = di.Total
			dcinfo.Free = di.Free
			dcinfo.Used = di.Used
			dcinfo.FSType = di.FSType

			diskID, err := s.GetDiskID()
			if errors.Is(err, errUnformattedDisk) {
				// if we found an unformatted disk then
				// healing is automatically true.
				dcinfo.Healing = true
			} else {
				// Check if the disk is being healed if GetDiskID
				// returned any error other than fresh disk
				dcinfo.Healing = s.Healing()
			}

			dcinfo.ID = diskID
			return dcinfo, err
		}
	})

	v, err := s.diskInfoCache.Get()
	info = v.(DiskInfo)
	return info, err
}

// getVolDir - will convert incoming volume names to
// corresponding valid volume names on the backend in a platform
// compatible way for all operating systems. If volume is not found
// an error is generated.
func (s *xlStorage) getVolDir(volume string) (string, error) {
	if volume == "" || volume == "." || volume == ".." {
		return "", errVolumeNotFound
	}
	volumeDir := pathJoin(s.diskPath, volume)
	return volumeDir, nil
}

// GetDiskID - returns the cached disk uuid
func (s *xlStorage) GetDiskID() (string, error) {
	s.RLock()
	diskID := s.diskID
	fileInfo := s.formatFileInfo
	lastCheck := s.formatLastCheck
	s.RUnlock()

	// check if we have a valid disk ID that is less than 1 second old.
	if fileInfo != nil && diskID != "" && time.Since(lastCheck) <= time.Second {
		return diskID, nil
	}

	s.Lock()
	defer s.Unlock()

	// If somebody else updated the disk ID and changed the time, return what they got.
	if !lastCheck.IsZero() && !s.formatLastCheck.Equal(lastCheck) && diskID != "" {
		// Somebody else got the lock first.
		return diskID, nil
	}

	formatFile := pathJoin(s.diskPath, minioMetaBucket, formatConfigFile)
	fi, err := os.Stat(formatFile)
	if err != nil {
		// If the disk is still not initialized.
		if osIsNotExist(err) {
			_, err = os.Stat(s.diskPath)
			if err == nil {
				// Disk is present but missing `format.json`
				return "", errUnformattedDisk
			}
			if osIsNotExist(err) {
				return "", errDiskNotFound
			} else if osIsPermission(err) {
				return "", errDiskAccessDenied
			}
			logger.LogIf(GlobalContext, err) // log unexpected errors
			return "", errCorruptedFormat
		} else if osIsPermission(err) {
			return "", errDiskAccessDenied
		}
		logger.LogIf(GlobalContext, err) // log unexpected errors
		return "", errCorruptedFormat
	}

	if xioutil.SameFile(fi, fileInfo) && diskID != "" {
		// If the file has not changed, just return the cached diskID information.
		s.formatLastCheck = time.Now()
		return diskID, nil
	}

	b, err := ioutil.ReadFile(formatFile)
	if err != nil {
		// If the disk is still not initialized.
		if osIsNotExist(err) {
			_, err = os.Stat(s.diskPath)
			if err == nil {
				// Disk is present but missing `format.json`
				return "", errUnformattedDisk
			}
			if osIsNotExist(err) {
				return "", errDiskNotFound
			} else if osIsPermission(err) {
				return "", errDiskAccessDenied
			}
			logger.LogIf(GlobalContext, err) // log unexpected errors
			return "", errCorruptedFormat
		} else if osIsPermission(err) {
			return "", errDiskAccessDenied
		}
		logger.LogIf(GlobalContext, err) // log unexpected errors
		return "", errCorruptedFormat
	}

	format := &formatErasureV3{}
	var json = jsoniter.ConfigCompatibleWithStandardLibrary
	if err = json.Unmarshal(b, &format); err != nil {
		logger.LogIf(GlobalContext, err) // log unexpected errors
		return "", errCorruptedFormat
	}

	s.diskID = format.Erasure.This
	s.formatFileInfo = fi
	s.formatLastCheck = time.Now()
	return s.diskID, nil
}

// Make a volume entry.
func (s *xlStorage) SetDiskID(id string) {
	// NO-OP for xlStorage as it is handled either by xlStorageDiskIDCheck{} for local disks or
	// storage rest server for remote disks.
}

func (s *xlStorage) MakeVolBulk(ctx context.Context, volumes ...string) (err error) {
	for _, volume := range volumes {
		if err = s.MakeVol(ctx, volume); err != nil {
			if osIsPermission(err) {
				return errVolumeAccessDenied
			}
		}
	}
	return nil
}

// Make a volume entry.
func (s *xlStorage) MakeVol(ctx context.Context, volume string) (err error) {
	if !isValidVolname(volume) {
		return errInvalidArgument
	}

	atomic.AddInt32(&s.activeIOCount, 1)
	defer func() {
		atomic.AddInt32(&s.activeIOCount, -1)
	}()

	volumeDir, err := s.getVolDir(volume)
	if err != nil {
		return err
	}

	if _, err := os.Stat(volumeDir); err != nil {
		// Volume does not exist we proceed to create.
		if osIsNotExist(err) {
			// Make a volume entry, with mode 0777 mkdir honors system umask.
			err = os.MkdirAll(volumeDir, 0777)
		}
		if osIsPermission(err) {
			return errDiskAccessDenied
		} else if isSysErrIO(err) {
			return errFaultyDisk
		}
		return err
	}

	// Stat succeeds we return errVolumeExists.
	return errVolumeExists
}

// ListVols - list volumes.
func (s *xlStorage) ListVols(context.Context) (volsInfo []VolInfo, err error) {
	atomic.AddInt32(&s.activeIOCount, 1)
	defer func() {
		atomic.AddInt32(&s.activeIOCount, -1)
	}()

	return listVols(s.diskPath)
}

// List all the volumes from diskPath.
func listVols(dirPath string) ([]VolInfo, error) {
	if err := checkPathLength(dirPath); err != nil {
		return nil, err
	}
	entries, err := readDir(dirPath)
	if err != nil {
		return nil, errDiskNotFound
	}
	volsInfo := make([]VolInfo, 0, len(entries))
	for _, entry := range entries {
		if !HasSuffix(entry, SlashSeparator) || !isValidVolname(slashpath.Clean(entry)) {
			// Skip if entry is neither a directory not a valid volume name.
			continue
		}
		var fi os.FileInfo
		fi, err = os.Stat(pathJoin(dirPath, entry))
		if err != nil {
			// If the file does not exist, skip the entry.
			if osIsNotExist(err) {
				continue
			} else if isSysErrIO(err) {
				return nil, errFaultyDisk
			}
			return nil, err
		}
		volsInfo = append(volsInfo, VolInfo{
			Name: fi.Name(),
			// As os.Stat() doesn't carry other than ModTime(), use
			// ModTime() as CreatedTime.
			Created: fi.ModTime(),
		})
	}
	return volsInfo, nil
}

// StatVol - get volume info.
func (s *xlStorage) StatVol(ctx context.Context, volume string) (vol VolInfo, err error) {
	atomic.AddInt32(&s.activeIOCount, 1)
	defer func() {
		atomic.AddInt32(&s.activeIOCount, -1)
	}()

	// Verify if volume is valid and it exists.
	volumeDir, err := s.getVolDir(volume)
	if err != nil {
		return VolInfo{}, err
	}
	// Stat a volume entry.
	var st os.FileInfo
	st, err = os.Stat(volumeDir)
	if err != nil {
		if osIsNotExist(err) {
			return VolInfo{}, errVolumeNotFound
		} else if isSysErrIO(err) {
			return VolInfo{}, errFaultyDisk
		}
		return VolInfo{}, err
	}
	// As os.Stat() doesn't carry other than ModTime(), use ModTime()
	// as CreatedTime.
	createdTime := st.ModTime()
	return VolInfo{
		Name:    volume,
		Created: createdTime,
	}, nil
}

// DeleteVol - delete a volume.
func (s *xlStorage) DeleteVol(ctx context.Context, volume string, forceDelete bool) (err error) {
	atomic.AddInt32(&s.activeIOCount, 1)
	defer func() {
		atomic.AddInt32(&s.activeIOCount, -1)
	}()

	// Verify if volume is valid and it exists.
	volumeDir, err := s.getVolDir(volume)
	if err != nil {
		return err
	}

	if forceDelete {
		err = os.RemoveAll(volumeDir)
	} else {
		err = os.Remove(volumeDir)
	}

	if err != nil {
		switch {
		case osIsNotExist(err):
			return errVolumeNotFound
		case isSysErrNotEmpty(err):
			return errVolumeNotEmpty
		case osIsPermission(err):
			return errDiskAccessDenied
		case isSysErrIO(err):
			return errFaultyDisk
		default:
			return err
		}
	}
	return nil
}

const guidSplunk = "guidSplunk"

// ListDirSplunk - return all the entries at the given directory path.
// If an entry is a directory it will be returned with a trailing SlashSeparator.
func (s *xlStorage) ListDirSplunk(volume, dirPath string, count int) (entries []string, err error) {
	guidIndex := strings.Index(dirPath, guidSplunk)
	if guidIndex != -1 {
		return nil, nil
	}

	atomic.AddInt32(&s.activeIOCount, 1)
	defer func() {
		atomic.AddInt32(&s.activeIOCount, -1)
	}()

	// Verify if volume is valid and it exists.
	volumeDir, err := s.getVolDir(volume)
	if err != nil {
		return nil, err
	}

	if _, err = os.Stat(volumeDir); err != nil {
		if osIsNotExist(err) {
			return nil, errVolumeNotFound
		} else if isSysErrIO(err) {
			return nil, errFaultyDisk
		}
		return nil, err
	}

	dirPathAbs := pathJoin(volumeDir, dirPath)
	if count > 0 {
		entries, err = readDirN(dirPathAbs, count)
	} else {
		entries, err = readDir(dirPathAbs)
	}
	if err != nil {
		return nil, err
	}

	return entries, nil
}

func (s *xlStorage) isLeafSplunk(volume string, leafPath string) bool {
	const receiptJSON = "receipt.json"

	if path.Base(leafPath) != receiptJSON {
		return false
	}
	return s.isLeaf(volume, leafPath)
}

func (s *xlStorage) isLeaf(volume string, leafPath string) bool {
	volumeDir, err := s.getVolDir(volume)
	if err != nil {
		return false
	}

	_, err = os.Stat(pathJoin(volumeDir, leafPath, xlStorageFormatFile))
	if err == nil {
		return true
	}
	if osIsNotExist(err) {
		// We need a fallback code where directory might contain
		// legacy `xl.json`, in such situation we just rename
		// and proceed if rename is successful we know that it
		// is the leaf since `xl.json` was present.
		return s.renameLegacyMetadata(volume, leafPath) == nil
	}
	return false
}

func (s *xlStorage) isLeafDir(volume, leafPath string) bool {
	volumeDir, err := s.getVolDir(volume)
	if err != nil {
		return false
	}

	return isDirEmpty(pathJoin(volumeDir, leafPath))
}

// WalkVersions - is a sorted walker which returns file entries in lexically sorted order,
// additionally along with metadata version info about each of those entries.
func (s *xlStorage) WalkVersions(ctx context.Context, volume, dirPath, marker string, recursive bool, endWalkCh <-chan struct{}) (ch chan FileInfoVersions, err error) {
	atomic.AddInt32(&s.activeIOCount, 1)
	defer func() {
		atomic.AddInt32(&s.activeIOCount, -1)
	}()

	// Verify if volume is valid and it exists.
	volumeDir, err := s.getVolDir(volume)
	if err != nil {
		return nil, err
	}

	// Stat a volume entry.
	_, err = os.Stat(volumeDir)
	if err != nil {
		if osIsNotExist(err) {
			return nil, errVolumeNotFound
		} else if isSysErrIO(err) {
			return nil, errFaultyDisk
		}
		return nil, err
	}

	// Fast exit track to check if we are listing an object with
	// a trailing slash, this will avoid to list the object content.
	if HasSuffix(dirPath, SlashSeparator) {
		if st, err := os.Stat(pathJoin(volumeDir, dirPath, xlStorageFormatFile)); err == nil && st.Mode().IsRegular() {
			return nil, errFileNotFound
		}
	}

	ch = make(chan FileInfoVersions)
	go func() {
		defer close(ch)
		listDir := func(volume, dirPath, dirEntry string) (emptyDir bool, entries []string, delayIsLeaf bool) {
			entries, err := s.ListDir(ctx, volume, dirPath, -1)
			if err != nil {
				return false, nil, false
			}
			if len(entries) == 0 {
				return true, nil, false
			}
			entries, delayIsLeaf = filterListEntries(volume, dirPath, entries, dirEntry, s.isLeaf)
			return false, entries, delayIsLeaf
		}

		walkResultCh := startTreeWalk(GlobalContext, volume, dirPath, marker, recursive, listDir, s.isLeaf, s.isLeafDir, endWalkCh)
		for walkResult := range walkResultCh {
			var fiv FileInfoVersions
			if HasSuffix(walkResult.entry, SlashSeparator) {
				fiv = FileInfoVersions{
					Volume: volume,
					Name:   walkResult.entry,
					Versions: []FileInfo{
						{
							Volume: volume,
							Name:   walkResult.entry,
							Mode:   uint32(os.ModeDir),
						},
					},
				}
			} else {
				xlMetaBuf, err := ioutil.ReadFile(pathJoin(volumeDir, walkResult.entry, xlStorageFormatFile))
				if err != nil {
					continue
				}

				fiv, err = getFileInfoVersions(xlMetaBuf, volume, walkResult.entry)
				if err != nil {
					continue
				}
			}
			select {
			case ch <- fiv:
			case <-endWalkCh:
				return
			}
		}
	}()

	return ch, nil
}

// ListDir - return all the entries at the given directory path.
// If an entry is a directory it will be returned with a trailing SlashSeparator.
func (s *xlStorage) ListDir(ctx context.Context, volume, dirPath string, count int) (entries []string, err error) {
	atomic.AddInt32(&s.activeIOCount, 1)
	defer func() {
		atomic.AddInt32(&s.activeIOCount, -1)
	}()

	// Verify if volume is valid and it exists.
	volumeDir, err := s.getVolDir(volume)
	if err != nil {
		return nil, err
	}

	if _, err = os.Stat(volumeDir); err != nil {
		if osIsNotExist(err) {
			return nil, errVolumeNotFound
		} else if isSysErrIO(err) {
			return nil, errFaultyDisk
		}
		return nil, err
	}

	dirPathAbs := pathJoin(volumeDir, dirPath)
	if count > 0 {
		entries, err = readDirN(dirPathAbs, count)
	} else {
		entries, err = readDir(dirPathAbs)
	}
	if err != nil {
		return nil, err
	}

	return entries, nil
}

// DeleteVersions deletes slice of versions, it can be same object
// or multiple objects.
func (s *xlStorage) DeleteVersions(ctx context.Context, volume string, versions []FileInfo) []error {
	errs := make([]error, len(versions))
	for i, version := range versions {
		if err := s.DeleteVersion(ctx, volume, version.Name, version); err != nil {
			errs[i] = err
		}
	}

	return errs
}

// DeleteVersion - deletes FileInfo metadata for path at `xl.meta`
func (s *xlStorage) DeleteVersion(ctx context.Context, volume, path string, fi FileInfo) error {
	if HasSuffix(path, SlashSeparator) {
		return s.Delete(ctx, volume, path, false)
	}

	buf, err := s.ReadAll(ctx, volume, pathJoin(path, xlStorageFormatFile))
	if err != nil {
		if err == errFileNotFound && fi.VersionID != "" {
			err = errFileVersionNotFound
		}
		return err
	}

	if len(buf) == 0 {
		if fi.VersionID != "" {
			return errFileVersionNotFound
		}
		return errFileNotFound
	}

	atomic.AddInt32(&s.activeIOCount, 1)
	defer func() {
		atomic.AddInt32(&s.activeIOCount, -1)
	}()

	volumeDir, err := s.getVolDir(volume)
	if err != nil {
		return err
	}

	if !isXL2V1Format(buf) {
		// Delete the meta file, if there are no more versions the
		// top level parent is automatically removed.
		return deleteFile(volumeDir, pathJoin(volumeDir, path), true)
	}

	var xlMeta xlMetaV2
	if err = xlMeta.Load(buf); err != nil {
		return err
	}

	dataDir, lastVersion, err := xlMeta.DeleteVersion(fi)
	if err != nil {
		return err
	}

	buf, err = xlMeta.MarshalMsg(append(xlHeader[:], xlVersionV1[:]...))
	if err != nil {
		return err
	}

	// when data-dir is specified. Transition leverages existing DeleteObject
	// api call to mark object as deleted.When object is pending transition,
	// just update the metadata and avoid deleting data dir.
	if dataDir != "" && fi.TransitionStatus != lifecycle.TransitionPending {
		filePath := pathJoin(volumeDir, path, dataDir)
		if err = checkPathLength(filePath); err != nil {
			return err
		}

		if err = removeAll(filePath); err != nil {
			return err
		}
	}
<<<<<<< HEAD

	if !lastVersion {
=======
	// transitioned objects maintains metadata on the source cluster. When transition
	// status is set, update the metadata to disk.
	if !lastVersion || fi.TransitionStatus != "" {
>>>>>>> 96c0ce1f
		return s.WriteAll(ctx, volume, pathJoin(path, xlStorageFormatFile), buf)
	}

	// Delete the meta file, if there are no more versions the
	// top level parent is automatically removed.
	filePath := pathJoin(volumeDir, path, xlStorageFormatFile)
	if err = checkPathLength(filePath); err != nil {
		return err
	}

	return deleteFile(volumeDir, filePath, false)
}

// WriteMetadata - writes FileInfo metadata for path at `xl.meta`
func (s *xlStorage) WriteMetadata(ctx context.Context, volume, path string, fi FileInfo) error {
	buf, err := s.ReadAll(ctx, volume, pathJoin(path, xlStorageFormatFile))
	if err != nil && err != errFileNotFound {
		return err
	}

	atomic.AddInt32(&s.activeIOCount, 1)
	defer func() {
		atomic.AddInt32(&s.activeIOCount, -1)
	}()

	var xlMeta xlMetaV2
	if !isXL2V1Format(buf) {
		xlMeta, err = newXLMetaV2(fi)
		if err != nil {
			return err
		}
		buf, err = xlMeta.MarshalMsg(append(xlHeader[:], xlVersionV1[:]...))
		if err != nil {
			return err
		}
	} else {
		if err = xlMeta.Load(buf); err != nil {
			return err
		}
		if err = xlMeta.AddVersion(fi); err != nil {
			return err
		}
		buf, err = xlMeta.MarshalMsg(append(xlHeader[:], xlVersionV1[:]...))
		if err != nil {
			return err
		}
	}

	return s.WriteAll(ctx, volume, pathJoin(path, xlStorageFormatFile), buf)
}

func (s *xlStorage) renameLegacyMetadata(volume, path string) error {
	atomic.AddInt32(&s.activeIOCount, 1)
	defer func() {
		atomic.AddInt32(&s.activeIOCount, -1)
	}()

	volumeDir, err := s.getVolDir(volume)
	if err != nil {
		return err
	}

	//gi Stat a volume entry.
	_, err = os.Stat(volumeDir)
	if err != nil {
		if osIsNotExist(err) {
			return errVolumeNotFound
		} else if isSysErrIO(err) {
			return errFaultyDisk
		} else if isSysErrTooManyFiles(err) {
			return errTooManyOpenFiles
		}
		return err
	}

	// Validate file path length, before reading.
	filePath := pathJoin(volumeDir, path)
	if err = checkPathLength(filePath); err != nil {
		return err
	}

	srcFilePath := pathJoin(filePath, xlStorageFormatFileV1)
	dstFilePath := pathJoin(filePath, xlStorageFormatFile)

	// Renaming xl.json to xl.meta should be fully synced to disk.
	defer func() {
		if err == nil {
			if s.globalSync {
				// Sync to disk only upon success.
				globalSync()
			}
		}
	}()

	if err = os.Rename(srcFilePath, dstFilePath); err != nil {
		switch {
		case isSysErrNotDir(err):
			return errFileNotFound
		case isSysErrPathNotFound(err):
			return errFileNotFound
		case isSysErrCrossDevice(err):
			return fmt.Errorf("%w (%s)->(%s)", errCrossDeviceLink, srcFilePath, dstFilePath)
		case osIsNotExist(err):
			return errFileNotFound
		case osIsExist(err):
			// This is returned only when destination is a directory and we
			// are attempting a rename from file to directory.
			return errIsNotRegular
		default:
			return err
		}
	}
	return nil
}

// ReadVersion - reads metadata and returns FileInfo at path `xl.meta`
func (s *xlStorage) ReadVersion(ctx context.Context, volume, path, versionID string, checkDataDir bool) (fi FileInfo, err error) {
	buf, err := s.ReadAll(ctx, volume, pathJoin(path, xlStorageFormatFile))
	if err != nil {
		if err == errFileNotFound {
			if err = s.renameLegacyMetadata(volume, path); err != nil {
				if err == errFileNotFound {
					if versionID != "" {
						return fi, errFileVersionNotFound
					}
					return fi, errFileNotFound
				}
				return fi, err
			}
			buf, err = s.ReadAll(ctx, volume, pathJoin(path, xlStorageFormatFile))
			if err != nil {
				if err == errFileNotFound {
					if versionID != "" {
						return fi, errFileVersionNotFound
					}
					return fi, errFileNotFound
				}
				return fi, err
			}
		} else {
			return fi, err
		}
	}

	if len(buf) == 0 {
		if versionID != "" {
			return fi, errFileVersionNotFound
		}
		return fi, errFileNotFound
	}

	fi, err = getFileInfo(buf, volume, path, versionID)
	if err != nil {
		return fi, err
	}
<<<<<<< HEAD

=======
	// skip checking data dir when object is transitioned - after transition, data dir will
	// be empty with just the metadata left behind.
	if fi.TransitionStatus != "" {
		checkDataDir = false
	}
>>>>>>> 96c0ce1f
	if fi.DataDir != "" && checkDataDir {
		if _, err = s.StatVol(ctx, pathJoin(volume, path, fi.DataDir, slashSeparator)); err != nil {
			if err == errVolumeNotFound {
				if versionID != "" {
					return fi, errFileVersionNotFound
				}
				return fi, errFileNotFound
			}
			return fi, err
		}
	}

	return fi, nil
}

// ReadAll reads from r until an error or EOF and returns the data it read.
// A successful call returns err == nil, not err == EOF. Because ReadAll is
// defined to read from src until EOF, it does not treat an EOF from Read
// as an error to be reported.
// This API is meant to be used on files which have small memory footprint, do
// not use this on large files as it would cause server to crash.
func (s *xlStorage) ReadAll(ctx context.Context, volume string, path string) (buf []byte, err error) {
	atomic.AddInt32(&s.activeIOCount, 1)
	defer func() {
		atomic.AddInt32(&s.activeIOCount, -1)
	}()

	volumeDir, err := s.getVolDir(volume)
	if err != nil {
		return nil, err
	}

	// Stat a volume entry.
	_, err = os.Stat(volumeDir)
	if err != nil {
		if osIsNotExist(err) {
			return nil, errVolumeNotFound
		} else if isSysErrIO(err) {
			return nil, errFaultyDisk
		} else if isSysErrTooManyFiles(err) {
			return nil, errTooManyOpenFiles
		}
		return nil, err
	}

	// Validate file path length, before reading.
	filePath := pathJoin(volumeDir, path)
	if err = checkPathLength(filePath); err != nil {
		return nil, err
	}

	// Open the file for reading.
	buf, err = ioutil.ReadFile(filePath)
	if err != nil {
		if osIsNotExist(err) {
			return nil, errFileNotFound
		} else if osIsPermission(err) {
			return nil, errFileAccessDenied
		} else if errors.Is(err, syscall.ENOTDIR) || errors.Is(err, syscall.EISDIR) {
			return nil, errFileNotFound
		} else if isSysErrHandleInvalid(err) {
			// This case is special and needs to be handled for windows.
			return nil, errFileNotFound
		} else if isSysErrIO(err) {
			return nil, errFaultyDisk
		}
		return nil, err
	}
	return buf, nil
}

// ReadFile reads exactly len(buf) bytes into buf. It returns the
// number of bytes copied. The error is EOF only if no bytes were
// read. On return, n == len(buf) if and only if err == nil. n == 0
// for io.EOF.
//
// If an EOF happens after reading some but not all the bytes,
// ReadFile returns ErrUnexpectedEOF.
//
// If the BitrotVerifier is not nil or not verified ReadFile
// tries to verify whether the disk has bitrot.
//
// Additionally ReadFile also starts reading from an offset. ReadFile
// semantics are same as io.ReadFull.
func (s *xlStorage) ReadFile(ctx context.Context, volume string, path string, offset int64, buffer []byte, verifier *BitrotVerifier) (int64, error) {
	if offset < 0 {
		return 0, errInvalidArgument
	}

	atomic.AddInt32(&s.activeIOCount, 1)
	defer func() {
		atomic.AddInt32(&s.activeIOCount, -1)
	}()

	volumeDir, err := s.getVolDir(volume)
	if err != nil {
		return 0, err
	}

	var n int

	// Stat a volume entry.
	_, err = os.Stat(volumeDir)
	if err != nil {
		if osIsNotExist(err) {
			return 0, errVolumeNotFound
		} else if isSysErrIO(err) {
			return 0, errFaultyDisk
		}
		return 0, err
	}

	// Validate effective path length before reading.
	filePath := pathJoin(volumeDir, path)
	if err = checkPathLength(filePath); err != nil {
		return 0, err
	}

	// Open the file for reading.
	file, err := os.Open(filePath)
	if err != nil {
		switch {
		case osIsNotExist(err):
			return 0, errFileNotFound
		case osIsPermission(err):
			return 0, errFileAccessDenied
		case isSysErrNotDir(err):
			return 0, errFileAccessDenied
		case isSysErrIO(err):
			return 0, errFaultyDisk
		case isSysErrTooManyFiles(err):
			return 0, errTooManyOpenFiles
		default:
			return 0, err
		}
	}

	// Close the file descriptor.
	defer file.Close()

	st, err := file.Stat()
	if err != nil {
		return 0, err
	}

	// Verify it is a regular file, otherwise subsequent Seek is
	// undefined.
	if !st.Mode().IsRegular() {
		return 0, errIsNotRegular
	}

	if verifier == nil {
		n, err = file.ReadAt(buffer, offset)
		return int64(n), err
	}

	bufp := s.pool.Get().(*[]byte)
	defer s.pool.Put(bufp)

	h := verifier.algorithm.New()
	if _, err = io.CopyBuffer(h, io.LimitReader(file, offset), *bufp); err != nil {
		return 0, err
	}

	if n, err = io.ReadFull(file, buffer); err != nil {
		return int64(n), err
	}

	if _, err = h.Write(buffer); err != nil {
		return 0, err
	}

	if _, err = io.CopyBuffer(h, file, *bufp); err != nil {
		return 0, err
	}

	if !bytes.Equal(h.Sum(nil), verifier.sum) {
		return 0, errFileCorrupt
	}

	return int64(len(buffer)), nil
}

func (s *xlStorage) openFile(volume, path string, mode int) (f *os.File, err error) {
	volumeDir, err := s.getVolDir(volume)
	if err != nil {
		return nil, err
	}
	// Stat a volume entry.
	_, err = os.Stat(volumeDir)
	if err != nil {
		if osIsNotExist(err) {
			return nil, errVolumeNotFound
		} else if isSysErrIO(err) {
			return nil, errFaultyDisk
		}
		return nil, err
	}

	filePath := pathJoin(volumeDir, path)
	if err = checkPathLength(filePath); err != nil {
		return nil, err
	}

	// Verify if the file already exists and is not of regular type.
	var st os.FileInfo
	if st, err = os.Stat(filePath); err == nil {
		if !st.Mode().IsRegular() {
			return nil, errIsNotRegular
		}
	} else {
		// Create top level directories if they don't exist.
		// with mode 0777 mkdir honors system umask.
		if err = mkdirAll(slashpath.Dir(filePath), 0777); err != nil {
			return nil, err
		}
	}

	w, err := os.OpenFile(filePath, mode, 0666)
	if err != nil {
		// File path cannot be verified since one of the parents is a file.
		switch {
		case isSysErrNotDir(err):
			return nil, errFileAccessDenied
		case osIsPermission(err):
			return nil, errFileAccessDenied
		case isSysErrIO(err):
			return nil, errFaultyDisk
		case isSysErrTooManyFiles(err):
			return nil, errTooManyOpenFiles
		default:
			return nil, err
		}
	}

	return w, nil
}

// To support O_DIRECT reads for erasure backends.
type odirectreader struct {
	f         *os.File
	buf       []byte
	bufp      *[]byte
	freshRead bool
	s         *xlStorage
	err       error
}

// Read - Implements Reader interface.
func (o *odirectreader) Read(buf []byte) (n int, err error) {
	if o.err != nil {
		return 0, o.err
	}
	if o.buf == nil {
		o.bufp = o.s.pool.Get().(*[]byte)
	}
	if o.freshRead {
		o.buf = *o.bufp
		n, err = o.f.Read(o.buf)
		if err != nil && err != io.EOF {
			o.err = err
			return n, err
		}
		if n == 0 {
			// err is io.EOF
			o.err = err
			return n, err
		}
		o.buf = o.buf[:n]
		o.freshRead = false
	}
	if len(buf) >= len(o.buf) {
		n = copy(buf, o.buf)
		o.freshRead = true
		return n, nil
	}
	n = copy(buf, o.buf)
	o.buf = o.buf[n:]
	return n, nil
}

// Close - Release the buffer and close the file.
func (o *odirectreader) Close() error {
	o.s.pool.Put(o.bufp)
	atomic.AddInt32(&o.s.activeIOCount, -1)
	return o.f.Close()
}

// ReadFileStream - Returns the read stream of the file.
func (s *xlStorage) ReadFileStream(ctx context.Context, volume, path string, offset, length int64) (io.ReadCloser, error) {
	if offset < 0 {
		return nil, errInvalidArgument
	}

	volumeDir, err := s.getVolDir(volume)
	if err != nil {
		return nil, err
	}
	// Stat a volume entry.
	_, err = os.Stat(volumeDir)
	if err != nil {
		if osIsNotExist(err) {
			return nil, errVolumeNotFound
		} else if isSysErrIO(err) {
			return nil, errFaultyDisk
		}
		return nil, err
	}

	// Validate effective path length before reading.
	filePath := pathJoin(volumeDir, path)
	if err = checkPathLength(filePath); err != nil {
		return nil, err
	}

	if offset == 0 && globalStorageClass.GetDMA() == storageclass.DMAReadWrite {
		file, err := disk.OpenFileDirectIO(filePath, os.O_RDONLY, 0666)
		if err != nil {
			switch {
<<<<<<< HEAD
			case os.IsNotExist(err):
				return nil, errFileNotFound
			case os.IsPermission(err):
=======
			case osIsNotExist(err):
				return nil, errFileNotFound
			case osIsPermission(err):
>>>>>>> 96c0ce1f
				return nil, errFileAccessDenied
			case isSysErrNotDir(err):
				return nil, errFileAccessDenied
			case isSysErrIO(err):
				return nil, errFaultyDisk
			case isSysErrTooManyFiles(err):
				return nil, errTooManyOpenFiles
			default:
				return nil, err
			}
		}

		atomic.AddInt32(&s.activeIOCount, 1)
		return &odirectreader{file, nil, nil, true, s, nil}, nil
	}

	// Open the file for reading.
	file, err := os.Open(filePath)
	if err != nil {
		switch {
		case osIsNotExist(err):
			return nil, errFileNotFound
		case osIsPermission(err):
			return nil, errFileAccessDenied
		case isSysErrNotDir(err):
			return nil, errFileAccessDenied
		case isSysErrIO(err):
			return nil, errFaultyDisk
		case isSysErrTooManyFiles(err):
			return nil, errTooManyOpenFiles
		default:
			return nil, err
		}
	}

	st, err := file.Stat()
	if err != nil {
		return nil, err
	}

	// Verify it is a regular file, otherwise subsequent Seek is
	// undefined.
	if !st.Mode().IsRegular() {
		return nil, errIsNotRegular
	}

	if _, err = file.Seek(offset, io.SeekStart); err != nil {
		return nil, err
	}

	atomic.AddInt32(&s.activeIOCount, 1)
	r := struct {
		io.Reader
		io.Closer
	}{Reader: io.LimitReader(file, length), Closer: closeWrapper(func() error {
		atomic.AddInt32(&s.activeIOCount, -1)
		return file.Close()
	})}

	// Add readahead to big reads
	if length >= readAheadSize {
		rc, err := readahead.NewReadCloserSize(r, readAheadBuffers, readAheadBufSize)
		if err != nil {
			r.Close()
			return nil, err
		}
		return rc, nil
	}

	// Just add a small 64k buffer.
	r.Reader = bufio.NewReaderSize(r.Reader, 64<<10)
	return r, nil
}

// closeWrapper converts a function to an io.Closer
type closeWrapper func() error

// Close calls the wrapped function.
func (c closeWrapper) Close() error {
	return c()
}

// CreateFile - creates the file.
func (s *xlStorage) CreateFile(ctx context.Context, volume, path string, fileSize int64, r io.Reader) (err error) {
	if fileSize < -1 {
		return errInvalidArgument
	}

	atomic.AddInt32(&s.activeIOCount, 1)
	defer func() {
		atomic.AddInt32(&s.activeIOCount, -1)
	}()

	volumeDir, err := s.getVolDir(volume)
	if err != nil {
		return err
	}
	// Stat a volume entry.
	_, err = os.Stat(volumeDir)
	if err != nil {
		if osIsNotExist(err) {
			return errVolumeNotFound
		} else if isSysErrIO(err) {
			return errFaultyDisk
		}
		return err
	}

	filePath := pathJoin(volumeDir, path)
	if err = checkPathLength(filePath); err != nil {
		return err
	}

	// Create top level directories if they don't exist.
	// with mode 0777 mkdir honors system umask.
	if err = mkdirAll(slashpath.Dir(filePath), 0777); err != nil {
		switch {
		case osIsPermission(err):
			return errFileAccessDenied
		case osIsExist(err):
			return errFileAccessDenied
		case isSysErrIO(err):
			return errFaultyDisk
		case isSysErrInvalidArg(err):
			return errUnsupportedDisk
		case isSysErrNoSpace(err):
			return errDiskFull
		}
		return err
	}

	w, err := disk.OpenFileDirectIO(filePath, os.O_CREATE|os.O_WRONLY|os.O_EXCL, 0666)
	if err != nil {
		switch {
		case osIsPermission(err):
			return errFileAccessDenied
		case osIsExist(err):
			return errFileAccessDenied
		case isSysErrIO(err):
			return errFaultyDisk
		case isSysErrInvalidArg(err):
			return errUnsupportedDisk
		case isSysErrNoSpace(err):
			return errDiskFull
		default:
			return err
		}
	}

	var e error
	if fileSize > 0 {
		// Allocate needed disk space to append data
		e = Fallocate(int(w.Fd()), 0, fileSize)
	}

	// Ignore errors when Fallocate is not supported in the current system
	if e != nil && !isSysErrNoSys(e) && !isSysErrOpNotSupported(e) {
		switch {
		case isSysErrNoSpace(e):
			err = errDiskFull
		case isSysErrIO(e):
			err = errFaultyDisk
		default:
			// For errors: EBADF, EINTR, EINVAL, ENODEV, EPERM, ESPIPE  and ETXTBSY
			// Appending was failed anyway, returns unexpected error
			err = errUnexpected
		}
		return err
	}

	defer func() {
		disk.Fdatasync(w) // Only interested in flushing the size_t not mtime/atime
		w.Close()
	}()

	bufp := s.pool.Get().(*[]byte)
	defer s.pool.Put(bufp)

	written, err := xioutil.CopyAligned(w, r, *bufp, fileSize)
	if err != nil {
		return err
	}

	if written < fileSize {
		return errLessData
	} else if written > fileSize {
		return errMoreData
	}

	return nil
}

func (s *xlStorage) WriteAll(ctx context.Context, volume string, path string, b []byte) (err error) {
	atomic.AddInt32(&s.activeIOCount, 1)
	defer func() {
		atomic.AddInt32(&s.activeIOCount, -1)
	}()

	w, err := s.openFile(volume, path, os.O_CREATE|os.O_SYNC|os.O_WRONLY)
	if err != nil {
		return err
	}

	defer w.Close()
	n, err := w.Write(b)
	if err != nil {
		return err
	}
	if n != len(b) {
		return io.ErrShortWrite
	}
	return nil
}

// AppendFile - append a byte array at path, if file doesn't exist at
// path this call explicitly creates it.
func (s *xlStorage) AppendFile(ctx context.Context, volume string, path string, buf []byte) (err error) {
	atomic.AddInt32(&s.activeIOCount, 1)
	defer func() {
		atomic.AddInt32(&s.activeIOCount, -1)
	}()

	var w *os.File
	// Create file if not found. Not doing O_DIRECT here to avoid the code that does buffer aligned writes.
	// AppendFile() is only used by healing code to heal objects written in old format.
	w, err = s.openFile(volume, path, os.O_CREATE|os.O_SYNC|os.O_APPEND|os.O_WRONLY)
	if err != nil {
		return err
	}

	if _, err = w.Write(buf); err != nil {
		return err
	}

	return w.Close()
}

// CheckParts check if path has necessary parts available.
func (s *xlStorage) CheckParts(ctx context.Context, volume string, path string, fi FileInfo) error {
	atomic.AddInt32(&s.activeIOCount, 1)
	defer func() {
		atomic.AddInt32(&s.activeIOCount, -1)
	}()

	volumeDir, err := s.getVolDir(volume)
	if err != nil {
		return err
	}

	// Stat a volume entry.
	if _, err = os.Stat(volumeDir); err != nil {
		if osIsNotExist(err) {
			return errVolumeNotFound
		}
		return err
	}

	for _, part := range fi.Parts {
		partPath := pathJoin(path, fi.DataDir, fmt.Sprintf("part.%d", part.Number))
		if fi.XLV1 {
			partPath = pathJoin(path, fmt.Sprintf("part.%d", part.Number))
		}
		filePath := pathJoin(volumeDir, partPath)
		if err = checkPathLength(filePath); err != nil {
			return err
		}
		st, err := os.Stat(filePath)
		if err != nil {
			return osErrToFileErr(err)
		}
		if st.Mode().IsDir() {
			return errFileNotFound
		}
		// Check if shard is truncated.
		if st.Size() < fi.Erasure.ShardFileSize(part.Size) {
			return errFileCorrupt
		}
	}

	return nil
}

// CheckFile check if path has necessary metadata.
func (s *xlStorage) CheckFile(ctx context.Context, volume string, path string) error {
	atomic.AddInt32(&s.activeIOCount, 1)
	defer func() {
		atomic.AddInt32(&s.activeIOCount, -1)
	}()

	volumeDir, err := s.getVolDir(volume)
	if err != nil {
		return err
	}

	// Stat a volume entry.
	_, err = os.Stat(volumeDir)
	if err != nil {
		if osIsNotExist(err) {
			return errVolumeNotFound
		}
		return err
	}

	filePath := pathJoin(volumeDir, path, xlStorageFormatFile)
	if err = checkPathLength(filePath); err != nil {
		return err
	}

	filePathOld := pathJoin(volumeDir, path, xlStorageFormatFileV1)
	if err = checkPathLength(filePathOld); err != nil {
		return err
	}

	st, err := os.Stat(filePath)
	if err != nil && !osIsNotExist(err) {
		return osErrToFileErr(err)
	}
	if st == nil {
		st, err = os.Stat(filePathOld)
		if err != nil {
			return osErrToFileErr(err)
		}
	}

	// If its a directory its not a regular file.
	if st.Mode().IsDir() || st.Size() == 0 {
		return errFileNotFound
	}

	return nil
}

// deleteFile deletes a file or a directory if its empty unless recursive
// is set to true. If the target is successfully deleted, it will recursively
// move up the tree, deleting empty parent directories until it finds one
// with files in it. Returns nil for a non-empty directory even when
// recursive is set to false.
func deleteFile(basePath, deletePath string, recursive bool) error {
	if basePath == "" || deletePath == "" {
		return nil
	}
	isObjectDir := HasSuffix(deletePath, SlashSeparator)
	basePath = filepath.Clean(basePath)
	deletePath = filepath.Clean(deletePath)
	if !strings.HasPrefix(deletePath, basePath) || deletePath == basePath {
		return nil
	}

	var err error
	if recursive {
		err = os.RemoveAll(deletePath)
	} else {
		err = os.Remove(deletePath)
	}
	if err != nil {
		switch {
		case isSysErrNotEmpty(err):
			// if object is a directory, but if its not empty
			// return FileNotFound to indicate its an empty prefix.
			if isObjectDir {
				return errFileNotFound
			}
			// Ignore errors if the directory is not empty. The server relies on
			// this functionality, and sometimes uses recursion that should not
			// error on parent directories.
			return nil
		case osIsNotExist(err):
			return errFileNotFound
		case osIsPermission(err):
			return errFileAccessDenied
		case isSysErrIO(err):
			return errFaultyDisk
		default:
			return err
		}
	}

	deletePath = filepath.Dir(deletePath)

	// Delete parent directory obviously not recursively. Errors for
	// parent directories shouldn't trickle down.
	deleteFile(basePath, deletePath, false)

	return nil
}

// DeleteFile - delete a file at path.
func (s *xlStorage) Delete(ctx context.Context, volume string, path string, recursive bool) (err error) {
	atomic.AddInt32(&s.activeIOCount, 1)
	defer func() {
		atomic.AddInt32(&s.activeIOCount, -1)
	}()

	volumeDir, err := s.getVolDir(volume)
	if err != nil {
		return err
	}

	// Stat a volume entry.
	_, err = os.Stat(volumeDir)
	if err != nil {
		if osIsNotExist(err) {
			return errVolumeNotFound
		} else if osIsPermission(err) {
			return errVolumeAccessDenied
		} else if isSysErrIO(err) {
			return errFaultyDisk
		}
		return err
	}

	// Following code is needed so that we retain SlashSeparator suffix if any in
	// path argument.
	filePath := pathJoin(volumeDir, path)
	if err = checkPathLength(filePath); err != nil {
		return err
	}

	// Delete file and delete parent directory as well if it's empty.
	return deleteFile(volumeDir, filePath, recursive)
}

func (s *xlStorage) DeleteFileBulk(volume string, paths []string) (errs []error, err error) {
	atomic.AddInt32(&s.activeIOCount, 1)
	defer func() {
		atomic.AddInt32(&s.activeIOCount, -1)
	}()

	volumeDir, err := s.getVolDir(volume)
	if err != nil {
		return nil, err
	}

	// Stat a volume entry.
	_, err = os.Stat(volumeDir)
	if err != nil {
		if osIsNotExist(err) {
			return nil, errVolumeNotFound
		} else if osIsPermission(err) {
			return nil, errVolumeAccessDenied
		} else if isSysErrIO(err) {
			return nil, errFaultyDisk
		}
		return nil, err
	}

	errs = make([]error, len(paths))
	// Following code is needed so that we retain SlashSeparator
	// suffix if any in path argument.
	for idx, path := range paths {
		filePath := pathJoin(volumeDir, path)
		errs[idx] = checkPathLength(filePath)
		if errs[idx] != nil {
			continue
		}
		// Delete file and delete parent directory as well if its empty.
		errs[idx] = deleteFile(volumeDir, filePath, false)
	}
	return
}

// RenameData - rename source path to destination path atomically, metadata and data directory.
func (s *xlStorage) RenameData(ctx context.Context, srcVolume, srcPath, dataDir, dstVolume, dstPath string) (err error) {
	atomic.AddInt32(&s.activeIOCount, 1)
	defer func() {
		atomic.AddInt32(&s.activeIOCount, -1)
	}()

	srcVolumeDir, err := s.getVolDir(srcVolume)
	if err != nil {
		return err
	}

	dstVolumeDir, err := s.getVolDir(dstVolume)
	if err != nil {
		return err
	}

	// Stat a volume entry.
	_, err = os.Stat(srcVolumeDir)
	if err != nil {
		if osIsNotExist(err) {
			return errVolumeNotFound
		} else if isSysErrIO(err) {
			return errFaultyDisk
		}
		return err
	}
	_, err = os.Stat(dstVolumeDir)
	if err != nil {
		if osIsNotExist(err) {
			return errVolumeNotFound
		} else if isSysErrIO(err) {
			return errFaultyDisk
		}
		return err
	}

	srcFilePath := slashpath.Join(srcVolumeDir, pathJoin(srcPath, xlStorageFormatFile))
	dstFilePath := slashpath.Join(dstVolumeDir, pathJoin(dstPath, xlStorageFormatFile))

	var srcDataPath string
	var dstDataPath string
	if dataDir != "" {
		srcDataPath = retainSlash(pathJoin(srcVolumeDir, srcPath, dataDir))
		// make sure to always use path.Join here, do not use pathJoin as
		// it would additionally add `/` at the end and it comes in the
		// way of renameAll(), parentDir creation.
		dstDataPath = slashpath.Join(dstVolumeDir, dstPath, dataDir)
	}

	if err = checkPathLength(srcFilePath); err != nil {
		return err
	}

	if err = checkPathLength(dstFilePath); err != nil {
		return err
	}

	srcBuf, err := ioutil.ReadFile(srcFilePath)
	if err != nil {
		return osErrToFileErr(err)
	}

	fi, err := getFileInfo(srcBuf, dstVolume, dstPath, "")
	if err != nil {
		return err
	}

	dstBuf, err := ioutil.ReadFile(dstFilePath)
	if err != nil {
		if !osIsNotExist(err) {
			return osErrToFileErr(err)
		}
		err = s.renameLegacyMetadata(dstVolume, dstPath)
		if err != nil && err != errFileNotFound {
			return err
		}
		if err == nil {
			dstBuf, err = ioutil.ReadFile(dstFilePath)
			if err != nil && !osIsNotExist(err) {
				return osErrToFileErr(err)
			}
		}
	}

	var xlMeta xlMetaV2
	var legacyPreserved bool
	if len(dstBuf) > 0 {
		if isXL2V1Format(dstBuf) {
			if err = xlMeta.Load(dstBuf); err != nil {
				logger.LogIf(s.ctx, err)
				return errFileCorrupt
			}
		} else {
			// This code-path is to preserve the legacy data.
			xlMetaLegacy := &xlMetaV1Object{}
			var json = jsoniter.ConfigCompatibleWithStandardLibrary
			if err := json.Unmarshal(dstBuf, xlMetaLegacy); err != nil {
				logger.LogIf(s.ctx, err)
				return errFileCorrupt
			}
			if err = xlMeta.AddLegacy(xlMetaLegacy); err != nil {
				logger.LogIf(s.ctx, err)
				return errFileCorrupt
			}
			legacyPreserved = true
		}
	} else {
		// It is possible that some drives may not have `xl.meta` file
		// in such scenarios verify if atleast `part.1` files exist
		// to verify for legacy version.
		currentDataPath := pathJoin(dstVolumeDir, dstPath)
		entries, err := readDirN(currentDataPath, 1)
		if err != nil && err != errFileNotFound {
			return osErrToFileErr(err)
		}
		for _, entry := range entries {
			if entry == xlStorageFormatFile || strings.HasSuffix(entry, slashSeparator) {
				continue
			}
			if strings.HasPrefix(entry, "part.") {
				legacyPreserved = true
				break
			}
		}
	}

	if legacyPreserved {
		// Preserve all the legacy data, could be slow, but at max there can be 10,000 parts.
		currentDataPath := pathJoin(dstVolumeDir, dstPath)
		entries, err := readDir(currentDataPath)
		if err != nil {
			return osErrToFileErr(err)
		}

		legacyDataPath := pathJoin(dstVolumeDir, dstPath, legacyDataDir)
		// legacy data dir means its old content, honor system umask.
		if err = os.MkdirAll(legacyDataPath, 0777); err != nil {
			return osErrToFileErr(err)
		}

		if s.globalSync {
			// Sync all the previous directory operations.
			globalSync()
		}

		for _, entry := range entries {
			// Skip xl.meta renames further, also ignore any directories such as `legacyDataDir`
			if entry == xlStorageFormatFile || strings.HasSuffix(entry, slashSeparator) {
				continue
			}

			if err = os.Rename(pathJoin(currentDataPath, entry), pathJoin(legacyDataPath, entry)); err != nil {
				return osErrToFileErr(err)
			}
		}

		// Sync all the metadata operations once renames are done.
		if s.globalSync {
			globalSync()
		}
	}

	var oldDstDataPath string
	if fi.VersionID == "" {
		// return the latest "null" versionId info
		ofi, err := xlMeta.ToFileInfo(dstVolume, dstPath, nullVersionID)
		if err == nil && !ofi.Deleted {
			// Purge the destination path as we are not preserving anything
			// versioned object was not requested.
			oldDstDataPath = pathJoin(dstVolumeDir, dstPath, ofi.DataDir)
		}
	}

	if err = xlMeta.AddVersion(fi); err != nil {
		return err
	}

	dstBuf, err = xlMeta.MarshalMsg(append(xlHeader[:], xlVersionV1[:]...))
	if err != nil {
		return errFileCorrupt
	}

	if err = s.WriteAll(ctx, srcVolume, pathJoin(srcPath, xlStorageFormatFile), dstBuf); err != nil {
		return err
	}

	// Commit data
	if srcDataPath != "" {
		removeAll(oldDstDataPath)
		removeAll(dstDataPath)
		if err = renameAll(srcDataPath, dstDataPath); err != nil {
			return osErrToFileErr(err)
		}
	}

	// Commit meta-file
	if err = renameAll(srcFilePath, dstFilePath); err != nil {
		return osErrToFileErr(err)
	}

	// Remove parent dir of the source file if empty
	if parentDir := slashpath.Dir(srcFilePath); isDirEmpty(parentDir) {
		deleteFile(srcVolumeDir, parentDir, false)
	}

	if srcDataPath != "" {
		if parentDir := slashpath.Dir(srcDataPath); isDirEmpty(parentDir) {
			deleteFile(srcVolumeDir, parentDir, false)
		}
	}

	return nil
}

// RenameFile - rename source path to destination path atomically.
func (s *xlStorage) RenameFile(ctx context.Context, srcVolume, srcPath, dstVolume, dstPath string) (err error) {
	atomic.AddInt32(&s.activeIOCount, 1)
	defer func() {
		atomic.AddInt32(&s.activeIOCount, -1)
	}()

	srcVolumeDir, err := s.getVolDir(srcVolume)
	if err != nil {
		return err
	}
	dstVolumeDir, err := s.getVolDir(dstVolume)
	if err != nil {
		return err
	}
	// Stat a volume entry.
	_, err = os.Stat(srcVolumeDir)
	if err != nil {
		if osIsNotExist(err) {
			return errVolumeNotFound
		} else if isSysErrIO(err) {
			return errFaultyDisk
		}
		return err
	}
	_, err = os.Stat(dstVolumeDir)
	if err != nil {
		if osIsNotExist(err) {
			return errVolumeNotFound
		} else if isSysErrIO(err) {
			return errFaultyDisk
		}
		return err
	}

	srcIsDir := HasSuffix(srcPath, SlashSeparator)
	dstIsDir := HasSuffix(dstPath, SlashSeparator)
	// Either src and dst have to be directories or files, else return error.
	if !(srcIsDir && dstIsDir || !srcIsDir && !dstIsDir) {
		return errFileAccessDenied
	}
	srcFilePath := slashpath.Join(srcVolumeDir, srcPath)
	if err = checkPathLength(srcFilePath); err != nil {
		return err
	}
	dstFilePath := slashpath.Join(dstVolumeDir, dstPath)
	if err = checkPathLength(dstFilePath); err != nil {
		return err
	}
	if srcIsDir {
		// If source is a directory, we expect the destination to be non-existent but we
		// we still need to allow overwriting an empty directory since it represents
		// an object empty directory.
		_, err = os.Stat(dstFilePath)
		if isSysErrIO(err) {
			return errFaultyDisk
		}
		if err == nil && !isDirEmpty(dstFilePath) {
			return errFileAccessDenied
		}
		if err != nil && !osIsNotExist(err) {
			return err
		}
		// Empty destination remove it before rename.
		if isDirEmpty(dstFilePath) {
			if err = os.Remove(dstFilePath); err != nil {
				if isSysErrNotEmpty(err) {
					return errFileAccessDenied
				}
				return err
			}
		}
	}

	if err = renameAll(srcFilePath, dstFilePath); err != nil {
		return osErrToFileErr(err)
	}

	// Remove parent dir of the source file if empty
	if parentDir := slashpath.Dir(srcFilePath); isDirEmpty(parentDir) {
		deleteFile(srcVolumeDir, parentDir, false)
	}

	return nil
}

func (s *xlStorage) bitrotVerify(partPath string, partSize int64, algo BitrotAlgorithm, sum []byte, shardSize int64) error {
	// Open the file for reading.
	file, err := os.Open(partPath)
	if err != nil {
		return osErrToFileErr(err)
	}

	// Close the file descriptor.
	defer file.Close()

	if algo != HighwayHash256S {
		bufp := s.pool.Get().(*[]byte)
		defer s.pool.Put(bufp)

		h := algo.New()
		if _, err = io.CopyBuffer(h, file, *bufp); err != nil {
			// Premature failure in reading the object,file is corrupt.
			return errFileCorrupt
		}
		if !bytes.Equal(h.Sum(nil), sum) {
			return errFileCorrupt
		}
		return nil
	}

	buf := make([]byte, shardSize)
	h := algo.New()
	hashBuf := make([]byte, h.Size())
	fi, err := file.Stat()
	if err != nil {
		// Unable to stat on the file, return an expected error
		// for healing code to fix this file.
		return err
	}

	size := fi.Size()

	// Calculate the size of the bitrot file and compare
	// it with the actual file size.
	if size != bitrotShardFileSize(partSize, shardSize, algo) {
		return errFileCorrupt
	}

	var n int
	for {
		if size == 0 {
			return nil
		}
		h.Reset()
		n, err = file.Read(hashBuf)
		if err != nil {
			// Read's failed for object with right size, file is corrupt.
			return err
		}
		size -= int64(n)
		if size < int64(len(buf)) {
			buf = buf[:size]
		}
		n, err = file.Read(buf)
		if err != nil {
			// Read's failed for object with right size, at different offsets.
			return err
		}
		size -= int64(n)
		h.Write(buf)
		if !bytes.Equal(h.Sum(nil), hashBuf) {
			return errFileCorrupt
		}
	}
}

func (s *xlStorage) VerifyFile(ctx context.Context, volume, path string, fi FileInfo) (err error) {
	atomic.AddInt32(&s.activeIOCount, 1)
	defer func() {
		atomic.AddInt32(&s.activeIOCount, -1)
	}()

	volumeDir, err := s.getVolDir(volume)
	if err != nil {
		return err
	}

	// Stat a volume entry.
	_, err = os.Stat(volumeDir)
	if err != nil {
		if osIsNotExist(err) {
			return errVolumeNotFound
		} else if isSysErrIO(err) {
			return errFaultyDisk
		} else if osIsPermission(err) {
			return errVolumeAccessDenied
		}
		return err
	}

	erasure := fi.Erasure
	for _, part := range fi.Parts {
		checksumInfo := erasure.GetChecksumInfo(part.Number)
		partPath := pathJoin(volumeDir, path, fi.DataDir, fmt.Sprintf("part.%d", part.Number))
		if fi.XLV1 {
			partPath = pathJoin(volumeDir, path, fmt.Sprintf("part.%d", part.Number))
		}
		if err := s.bitrotVerify(partPath,
			erasure.ShardFileSize(part.Size),
			checksumInfo.Algorithm,
			checksumInfo.Hash, erasure.ShardSize()); err != nil {
			if !IsErr(err, []error{
				errFileNotFound,
				errVolumeNotFound,
				errFileCorrupt,
			}...) {
				logger.GetReqInfo(s.ctx).AppendTags("disk", s.String())
				logger.LogIf(s.ctx, err)
			}
			return err
		}
	}

	return nil
}<|MERGE_RESOLUTION|>--- conflicted
+++ resolved
@@ -41,24 +41,14 @@
 	"github.com/dustin/go-humanize"
 	jsoniter "github.com/json-iterator/go"
 	"github.com/klauspost/readahead"
-<<<<<<< HEAD
 	"github.com/storj/minio/cmd/config"
 	"github.com/storj/minio/cmd/config/storageclass"
 	"github.com/storj/minio/cmd/logger"
+	"github.com/storj/minio/pkg/bucket/lifecycle"
 	"github.com/storj/minio/pkg/disk"
 	"github.com/storj/minio/pkg/env"
 	xioutil "github.com/storj/minio/pkg/ioutil"
 	"github.com/storj/minio/pkg/madmin"
-=======
-	"github.com/minio/minio/cmd/config"
-	"github.com/minio/minio/cmd/config/storageclass"
-	"github.com/minio/minio/cmd/logger"
-	"github.com/minio/minio/pkg/bucket/lifecycle"
-	"github.com/minio/minio/pkg/disk"
-	"github.com/minio/minio/pkg/env"
-	xioutil "github.com/minio/minio/pkg/ioutil"
-	"github.com/minio/minio/pkg/madmin"
->>>>>>> 96c0ce1f
 )
 
 const (
@@ -386,23 +376,6 @@
 			if !version.Deleted {
 				// Bitrot check local data
 				if size > 0 && item.heal && opts.Bitrot {
-<<<<<<< HEAD
-					s.waitForLowActiveIO()
-					err := s.VerifyFile(ctx, item.bucket, item.objectPath(), version)
-					switch err {
-					case errFileCorrupt:
-						res, err := objAPI.HealObject(ctx, item.bucket, item.objectPath(), oi.VersionID, madmin.HealOpts{
-							Remove:   healDeleteDangling,
-							ScanMode: madmin.HealDeepScan,
-						})
-						if err != nil {
-							if !errors.Is(err, NotImplemented{}) {
-								logger.LogIf(ctx, err)
-							}
-							size = 0
-						} else {
-							size = res.ObjectSize
-=======
 					// HealObject verifies bitrot requirement internally
 					res, err := objAPI.HealObject(ctx, item.bucket, item.objectPath(), oi.VersionID, madmin.HealOpts{
 						Remove:   healDeleteDangling,
@@ -411,7 +384,6 @@
 					if err != nil {
 						if !errors.Is(err, NotImplemented{}) {
 							logger.LogIf(ctx, err)
->>>>>>> 96c0ce1f
 						}
 						size = 0
 					} else {
@@ -1024,14 +996,9 @@
 			return err
 		}
 	}
-<<<<<<< HEAD
-
-	if !lastVersion {
-=======
 	// transitioned objects maintains metadata on the source cluster. When transition
 	// status is set, update the metadata to disk.
 	if !lastVersion || fi.TransitionStatus != "" {
->>>>>>> 96c0ce1f
 		return s.WriteAll(ctx, volume, pathJoin(path, xlStorageFormatFile), buf)
 	}
 
@@ -1187,15 +1154,11 @@
 	if err != nil {
 		return fi, err
 	}
-<<<<<<< HEAD
-
-=======
 	// skip checking data dir when object is transitioned - after transition, data dir will
 	// be empty with just the metadata left behind.
 	if fi.TransitionStatus != "" {
 		checkDataDir = false
 	}
->>>>>>> 96c0ce1f
 	if fi.DataDir != "" && checkDataDir {
 		if _, err = s.StatVol(ctx, pathJoin(volume, path, fi.DataDir, slashSeparator)); err != nil {
 			if err == errVolumeNotFound {
@@ -1515,15 +1478,9 @@
 		file, err := disk.OpenFileDirectIO(filePath, os.O_RDONLY, 0666)
 		if err != nil {
 			switch {
-<<<<<<< HEAD
-			case os.IsNotExist(err):
-				return nil, errFileNotFound
-			case os.IsPermission(err):
-=======
 			case osIsNotExist(err):
 				return nil, errFileNotFound
 			case osIsPermission(err):
->>>>>>> 96c0ce1f
 				return nil, errFileAccessDenied
 			case isSysErrNotDir(err):
 				return nil, errFileAccessDenied
