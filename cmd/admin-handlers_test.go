--- conflicted
+++ resolved
@@ -105,13 +105,8 @@
 	}
 
 	globalPolicySys = NewPolicySys()
-<<<<<<< HEAD
-	objLayer := &erasureServerSets{serverSets: make([]*erasureSets, 1)}
-	objLayer.serverSets[0], err = newErasureSets(ctx, endpoints, storageDisks, format)
-=======
 	objLayer := &erasureServerPools{serverPools: make([]*erasureSets, 1)}
 	objLayer.serverPools[0], err = newErasureSets(ctx, endpoints, storageDisks, format)
->>>>>>> 96c0ce1f
 	if err != nil {
 		return nil, nil, err
 	}
