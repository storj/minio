--- conflicted
+++ resolved
@@ -1224,28 +1224,17 @@
 	}
 
 	// Set faulty disks to Erasure backend
-<<<<<<< HEAD
-	z := obj.(*erasureServerSets)
-	xl := z.serverSets[0].sets[0]
-	erasureDisks := xl.getDisks()
-	z.serverSets[0].erasureDisksMu.Lock()
-=======
 	z := obj.(*erasureServerPools)
 	xl := z.serverPools[0].sets[0]
 	erasureDisks := xl.getDisks()
 	z.serverPools[0].erasureDisksMu.Lock()
->>>>>>> 96c0ce1f
 	xl.getDisks = func() []StorageAPI {
 		for i, d := range erasureDisks {
 			erasureDisks[i] = newNaughtyDisk(d, nil, errFaultyDisk)
 		}
 		return erasureDisks
 	}
-<<<<<<< HEAD
-	z.serverSets[0].erasureDisksMu.Unlock()
-=======
 	z.serverPools[0].erasureDisksMu.Unlock()
->>>>>>> 96c0ce1f
 
 	// Initialize web rpc endpoint.
 	apiRouter := initTestWebRPCEndPoint(obj)
