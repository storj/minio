/*
 * MinIO Cloud Storage, (C) 2016-2020 MinIO, Inc.
 *
 * Licensed under the Apache License, Version 2.0 (the "License");
 * you may not use this file except in compliance with the License.
 * You may obtain a copy of the License at
 *
 *     http://www.apache.org/licenses/LICENSE-2.0
 *
 * Unless required by applicable law or agreed to in writing, software
 * distributed under the License is distributed on an "AS IS" BASIS,
 * WITHOUT WARRANTIES OR CONDITIONS OF ANY KIND, either express or implied.
 * See the License for the specific language governing permissions and
 * limitations under the License.
 */

package cmd

import (
	"context"
	"fmt"
	"io"
	"net/http"
	"path"
	"strings"
	"sync"
	"time"

	"github.com/minio/minio-go/v7/pkg/tags"
<<<<<<< HEAD
	xhttp "github.com/storj/minio/cmd/http"
	"github.com/storj/minio/cmd/logger"
	"github.com/storj/minio/pkg/mimedb"
	"github.com/storj/minio/pkg/sync/errgroup"
=======
	xhttp "github.com/minio/minio/cmd/http"
	"github.com/minio/minio/cmd/logger"
	"github.com/minio/minio/pkg/bucket/lifecycle"
	"github.com/minio/minio/pkg/bucket/replication"
	"github.com/minio/minio/pkg/mimedb"
	"github.com/minio/minio/pkg/sync/errgroup"
>>>>>>> 96c0ce1f
)

// list all errors which can be ignored in object operations.
var objectOpIgnoredErrs = append(baseIgnoredErrs, errDiskAccessDenied, errUnformattedDisk)

/// Object Operations

// CopyObject - copy object source object to destination object.
// if source object and destination object are same we only
// update metadata.
func (er erasureObjects) CopyObject(ctx context.Context, srcBucket, srcObject, dstBucket, dstObject string, srcInfo ObjectInfo, srcOpts, dstOpts ObjectOptions) (oi ObjectInfo, e error) {
	// This call shouldn't be used for anything other than metadata updates or adding self referential versions.
	if !srcInfo.metadataOnly {
		return oi, NotImplemented{}
	}

<<<<<<< HEAD
	defer ObjectPathUpdated(path.Join(dstBucket, dstObject))
=======
	defer ObjectPathUpdated(pathJoin(dstBucket, dstObject))
>>>>>>> 96c0ce1f
	lk := er.NewNSLock(dstBucket, dstObject)
	if err := lk.GetLock(ctx, globalOperationTimeout); err != nil {
		return oi, err
	}
	defer lk.Unlock()

	// Read metadata associated with the object from all disks.
	storageDisks := er.getDisks()
	metaArr, errs := readAllFileInfo(ctx, storageDisks, srcBucket, srcObject, srcOpts.VersionID)

	// get Quorum for this object
	readQuorum, writeQuorum, err := objectQuorumFromMeta(ctx, er, metaArr, errs)
	if err != nil {
		return oi, toObjectErr(err, srcBucket, srcObject)
	}

	// List all online disks.
	onlineDisks, modTime := listOnlineDisks(storageDisks, metaArr, errs)

	// Pick latest valid metadata.
	fi, err := pickValidFileInfo(ctx, metaArr, modTime, readQuorum)
	if err != nil {
		return oi, toObjectErr(err, srcBucket, srcObject)
	}
<<<<<<< HEAD

	onlineDisks, metaArr = shuffleDisksAndPartsMetadataByIndex(onlineDisks, metaArr, fi.Erasure.Distribution)

=======
>>>>>>> 96c0ce1f
	if fi.Deleted {
		if srcOpts.VersionID == "" {
			return oi, toObjectErr(errFileNotFound, srcBucket, srcObject)
		}
		return fi.ToObjectInfo(srcBucket, srcObject), toObjectErr(errMethodNotAllowed, srcBucket, srcObject)
	}

	onlineDisks, metaArr = shuffleDisksAndPartsMetadataByIndex(onlineDisks, metaArr, fi.Erasure.Distribution)

	versionID := srcInfo.VersionID
	if srcInfo.versionOnly {
		versionID = dstOpts.VersionID
		// preserve destination versionId if specified.
		if versionID == "" {
			versionID = mustGetUUID()
		}
		modTime = UTCNow()
	}
	fi.VersionID = versionID // set any new versionID we might have created
	fi.ModTime = modTime     // set modTime for the new versionID
	if !dstOpts.MTime.IsZero() {
		modTime = dstOpts.MTime
		fi.ModTime = dstOpts.MTime
	}

	srcInfo.UserDefined["etag"] = srcInfo.ETag

	// Update `xl.meta` content on each disks.
	for index := range metaArr {
		if metaArr[index].IsValid() {
			metaArr[index].ModTime = modTime
			metaArr[index].VersionID = versionID
			metaArr[index].Metadata = srcInfo.UserDefined
		}
	}

	tempObj := mustGetUUID()

	// Cleanup in case of xl.meta writing failure
	defer er.deleteObject(context.Background(), minioMetaTmpBucket, tempObj, writeQuorum)

	// Write unique `xl.meta` for each disk.
	if onlineDisks, err = writeUniqueFileInfo(ctx, onlineDisks, minioMetaTmpBucket, tempObj, metaArr, writeQuorum); err != nil {
		return oi, toObjectErr(err, srcBucket, srcObject)
	}

	// Rename atomically `xl.meta` from tmp location to destination for each disk.
	if _, err = renameFileInfo(ctx, onlineDisks, minioMetaTmpBucket, tempObj, srcBucket, srcObject, writeQuorum); err != nil {
		return oi, toObjectErr(err, srcBucket, srcObject)
	}

	return fi.ToObjectInfo(srcBucket, srcObject), nil
}

// GetObjectNInfo - returns object info and an object
// Read(Closer). When err != nil, the returned reader is always nil.
func (er erasureObjects) GetObjectNInfo(ctx context.Context, bucket, object string, rs *HTTPRangeSpec, h http.Header, lockType LockType, opts ObjectOptions) (gr *GetObjectReader, err error) {
	var unlockOnDefer bool
	var nsUnlocker = func() {}
	defer func() {
		if unlockOnDefer {
			nsUnlocker()
		}
	}()

	// Acquire lock
	if lockType != noLock {
		lock := er.NewNSLock(bucket, object)
		switch lockType {
		case writeLock:
			if err = lock.GetLock(ctx, globalOperationTimeout); err != nil {
				return nil, err
			}
			nsUnlocker = lock.Unlock
		case readLock:
			if err = lock.GetRLock(ctx, globalOperationTimeout); err != nil {
				return nil, err
			}
			nsUnlocker = lock.RUnlock
		}
		unlockOnDefer = true
	}

	fi, metaArr, onlineDisks, err := er.getObjectFileInfo(ctx, bucket, object, opts)
	if err != nil {
		return nil, toObjectErr(err, bucket, object)
	}

	objInfo := fi.ToObjectInfo(bucket, object)
	if objInfo.DeleteMarker {
		if opts.VersionID == "" {
			return &GetObjectReader{
				ObjInfo: objInfo,
			}, toObjectErr(errFileNotFound, bucket, object)
		}
		// Make sure to return object info to provide extra information.
		return &GetObjectReader{
			ObjInfo: objInfo,
		}, toObjectErr(errMethodNotAllowed, bucket, object)
	}
	if objInfo.TransitionStatus == lifecycle.TransitionComplete {
		// If transitioned, stream from transition tier unless object is restored locally or restore date is past.
		restoreHdr, ok := objInfo.UserDefined[xhttp.AmzRestore]
		if !ok || !strings.HasPrefix(restoreHdr, "ongoing-request=false") || (!objInfo.RestoreExpires.IsZero() && time.Now().After(objInfo.RestoreExpires)) {
			return getTransitionedObjectReader(ctx, bucket, object, rs, h, objInfo, opts)
		}
	}
	unlockOnDefer = false
	fn, off, length, nErr := NewGetObjectReader(rs, objInfo, opts, nsUnlocker)
	if nErr != nil {
		return nil, nErr
	}
	pr, pw := io.Pipe()
	go func() {
		err := er.getObjectWithFileInfo(ctx, bucket, object, off, length, pw, fi, metaArr, onlineDisks)
		pw.CloseWithError(err)
	}()

	// Cleanup function to cause the go routine above to exit, in
	// case of incomplete read.
	pipeCloser := func() { pr.Close() }

	return fn(pr, h, opts.CheckPrecondFn, pipeCloser)
}

// GetObject - reads an object erasured coded across multiple
// disks. Supports additional parameters like offset and length
// which are synonymous with HTTP Range requests.
//
// startOffset indicates the starting read location of the object.
// length indicates the total length of the object.
func (er erasureObjects) GetObject(ctx context.Context, bucket, object string, startOffset int64, length int64, writer io.Writer, etag string, opts ObjectOptions) error {
	// Lock the object before reading.
	lk := er.NewNSLock(bucket, object)
	if err := lk.GetRLock(ctx, globalOperationTimeout); err != nil {
		return err
	}
	defer lk.RUnlock()

	// Start offset cannot be negative.
	if startOffset < 0 {
		logger.LogIf(ctx, errUnexpected, logger.Application)
		return errUnexpected
	}

	// Writer cannot be nil.
	if writer == nil {
		logger.LogIf(ctx, errUnexpected)
		return errUnexpected
	}

	return er.getObject(ctx, bucket, object, startOffset, length, writer, opts)
}

func (er erasureObjects) getObjectWithFileInfo(ctx context.Context, bucket, object string, startOffset int64, length int64, writer io.Writer, fi FileInfo, metaArr []FileInfo, onlineDisks []StorageAPI) error {
	// Reorder online disks based on erasure distribution order.
	// Reorder parts metadata based on erasure distribution order.
	onlineDisks, metaArr = shuffleDisksAndPartsMetadataByIndex(onlineDisks, metaArr, fi.Erasure.Distribution)

	// For negative length read everything.
	if length < 0 {
		length = fi.Size - startOffset
	}

	// Reply back invalid range if the input offset and length fall out of range.
	if startOffset > fi.Size || startOffset+length > fi.Size {
		logger.LogIf(ctx, InvalidRange{startOffset, length, fi.Size}, logger.Application)
		return InvalidRange{startOffset, length, fi.Size}
	}

	// Get start part index and offset.
	partIndex, partOffset, err := fi.ObjectToPartOffset(ctx, startOffset)
	if err != nil {
		return InvalidRange{startOffset, length, fi.Size}
	}

	// Calculate endOffset according to length
	endOffset := startOffset
	if length > 0 {
		endOffset += length - 1
	}

	// Get last part index to read given length.
	lastPartIndex, _, err := fi.ObjectToPartOffset(ctx, endOffset)
	if err != nil {
		return InvalidRange{startOffset, length, fi.Size}
	}

	var totalBytesRead int64
	erasure, err := NewErasure(ctx, fi.Erasure.DataBlocks, fi.Erasure.ParityBlocks, fi.Erasure.BlockSize)
	if err != nil {
		return toObjectErr(err, bucket, object)
	}
	var healOnce sync.Once

	for ; partIndex <= lastPartIndex; partIndex++ {
		if length == totalBytesRead {
			break
		}

		partNumber := fi.Parts[partIndex].Number

		// Save the current part name and size.
		partSize := fi.Parts[partIndex].Size

		partLength := partSize - partOffset
		// partLength should be adjusted so that we don't write more data than what was requested.
		if partLength > (length - totalBytesRead) {
			partLength = length - totalBytesRead
		}

		tillOffset := erasure.ShardFileOffset(partOffset, partLength, partSize)
		// Get the checksums of the current part.
		readers := make([]io.ReaderAt, len(onlineDisks))
		prefer := make([]bool, len(onlineDisks))
		for index, disk := range onlineDisks {
			if disk == OfflineDisk {
				continue
			}
			if !metaArr[index].IsValid() {
				continue
			}
			checksumInfo := metaArr[index].Erasure.GetChecksumInfo(partNumber)
			partPath := pathJoin(object, metaArr[index].DataDir, fmt.Sprintf("part.%d", partNumber))
			readers[index] = newBitrotReader(disk, bucket, partPath, tillOffset,
				checksumInfo.Algorithm, checksumInfo.Hash, erasure.ShardSize())

			// Prefer local disks
			prefer[index] = disk.Hostname() == ""
		}
		err = erasure.Decode(ctx, writer, readers, partOffset, partLength, partSize, prefer)
		// Note: we should not be defer'ing the following closeBitrotReaders() call as
		// we are inside a for loop i.e if we use defer, we would accumulate a lot of open files by the time
		// we return from this function.
		closeBitrotReaders(readers)
		if err != nil {
			if decodeHealErr, ok := err.(*errDecodeHealRequired); ok {
				healOnce.Do(func() {
					go deepHealObject(bucket, object, fi.VersionID)
				})
				err = decodeHealErr.err
			}
			if err != nil {
				return toObjectErr(err, bucket, object)
			}
		}
		for i, r := range readers {
			if r == nil {
				onlineDisks[i] = OfflineDisk
			}
		}
		// Track total bytes read from disk and written to the client.
		totalBytesRead += partLength
		// partOffset will be valid only for the first part, hence reset it to 0 for
		// the remaining parts.
		partOffset = 0
	} // End of read all parts loop.
	// Return success.
	return nil
}

// getObject wrapper for erasure GetObject
func (er erasureObjects) getObject(ctx context.Context, bucket, object string, startOffset, length int64, writer io.Writer, opts ObjectOptions) error {
	fi, metaArr, onlineDisks, err := er.getObjectFileInfo(ctx, bucket, object, opts)
	if err != nil {
		return toObjectErr(err, bucket, object)
	}
	if fi.Deleted {
		if opts.VersionID == "" {
			return toObjectErr(errFileNotFound, bucket, object)
		}
		// Make sure to return object info to provide extra information.
		return toObjectErr(errMethodNotAllowed, bucket, object)
	}

	return er.getObjectWithFileInfo(ctx, bucket, object, startOffset, length, writer, fi, metaArr, onlineDisks)
}

// GetObjectInfo - reads object metadata and replies back ObjectInfo.
func (er erasureObjects) GetObjectInfo(ctx context.Context, bucket, object string, opts ObjectOptions) (info ObjectInfo, err error) {
	// Lock the object before reading.
	lk := er.NewNSLock(bucket, object)
	if err := lk.GetRLock(ctx, globalOperationTimeout); err != nil {
		return ObjectInfo{}, err
	}
	defer lk.RUnlock()

	return er.getObjectInfo(ctx, bucket, object, opts)
}

func (er erasureObjects) getObjectFileInfo(ctx context.Context, bucket, object string, opts ObjectOptions) (fi FileInfo, metaArr []FileInfo, onlineDisks []StorageAPI, err error) {
	disks := er.getDisks()

	// Read metadata associated with the object from all disks.
	metaArr, errs := getAllObjectFileInfo(ctx, disks, bucket, object, opts.VersionID)

	readQuorum, _, err := objectQuorumFromMeta(ctx, er, metaArr, errs)
	if err != nil {
		return fi, nil, nil, err
	}

	if reducedErr := reduceReadQuorumErrs(ctx, errs, objectOpIgnoredErrs, readQuorum); reducedErr != nil {
		if reducedErr == errErasureReadQuorum && bucket != minioMetaBucket {
			if _, ok := isObjectDangling(metaArr, errs, nil); ok {
				reducedErr = errFileNotFound
				if opts.VersionID != "" {
					reducedErr = errFileVersionNotFound
				}
				// Remove the dangling object only when:
				//  - This is a non versioned bucket
				//  - This is a versioned bucket and the version ID is passed, the reason
				//    is that we cannot fetch the ID of the latest version when we don't trust xl.meta
				if !opts.Versioned || opts.VersionID != "" {
					er.deleteObjectVersion(ctx, bucket, object, 1, FileInfo{
						Name:      object,
						VersionID: opts.VersionID,
					})
				}
			}
		}
		return fi, nil, nil, toObjectErr(reducedErr, bucket, object)
	}

	// List all online disks.
	onlineDisks, modTime := listOnlineDisks(disks, metaArr, errs)

	// Pick latest valid metadata.
	fi, err = pickValidFileInfo(ctx, metaArr, modTime, readQuorum)
	if err != nil {
		return fi, nil, nil, err
	}
	return fi, metaArr, onlineDisks, nil
}

// getObjectInfo - wrapper for reading object metadata and constructs ObjectInfo.
func (er erasureObjects) getObjectInfo(ctx context.Context, bucket, object string, opts ObjectOptions) (objInfo ObjectInfo, err error) {
	fi, _, _, err := er.getObjectFileInfo(ctx, bucket, object, opts)
	if err != nil {
		return objInfo, toObjectErr(err, bucket, object)
	}
	objInfo = fi.ToObjectInfo(bucket, object)
	if objInfo.TransitionStatus == lifecycle.TransitionComplete {
		// overlay storage class for transitioned objects with transition tier SC Label
		if sc := transitionSC(ctx, bucket); sc != "" {
			objInfo.StorageClass = sc
		}
	}
	if !fi.VersionPurgeStatus.Empty() {
		// Make sure to return object info to provide extra information.
		return objInfo, toObjectErr(errMethodNotAllowed, bucket, object)
	}
	if fi.Deleted {
		if opts.VersionID == "" || opts.DeleteMarker {
			return objInfo, toObjectErr(errFileNotFound, bucket, object)
		}
		// Make sure to return object info to provide extra information.
		return objInfo, toObjectErr(errMethodNotAllowed, bucket, object)
	}

	return objInfo, nil
}

func undoRename(disks []StorageAPI, srcBucket, srcEntry, dstBucket, dstEntry string, isDir bool, errs []error) {
	// Undo rename object on disks where RenameFile succeeded.

	// If srcEntry/dstEntry are objects then add a trailing slash to copy
	// over all the parts inside the object directory
	if isDir {
		srcEntry = retainSlash(srcEntry)
		dstEntry = retainSlash(dstEntry)
	}
	g := errgroup.WithNErrs(len(disks))
	for index, disk := range disks {
		if disk == nil {
			continue
		}
		index := index
		g.Go(func() error {
			if errs[index] == nil {
				_ = disks[index].RenameFile(context.TODO(), dstBucket, dstEntry, srcBucket, srcEntry)
			}
			return nil
		}, index)
	}
	g.Wait()
}

// Similar to rename but renames data from srcEntry to dstEntry at dataDir
func renameData(ctx context.Context, disks []StorageAPI, srcBucket, srcEntry, dataDir, dstBucket, dstEntry string, writeQuorum int, ignoredErr []error) ([]StorageAPI, error) {
	dataDir = retainSlash(dataDir)
<<<<<<< HEAD
	defer ObjectPathUpdated(path.Join(srcBucket, srcEntry))
	defer ObjectPathUpdated(path.Join(dstBucket, dstEntry))
=======
	defer ObjectPathUpdated(pathJoin(srcBucket, srcEntry))
	defer ObjectPathUpdated(pathJoin(dstBucket, dstEntry))
>>>>>>> 96c0ce1f

	g := errgroup.WithNErrs(len(disks))

	// Rename file on all underlying storage disks.
	for index := range disks {
		index := index
		g.Go(func() error {
			if disks[index] == nil {
				return errDiskNotFound
			}
			if err := disks[index].RenameData(ctx, srcBucket, srcEntry, dataDir, dstBucket, dstEntry); err != nil {
				if !IsErrIgnored(err, ignoredErr...) {
					return err
				}
			}
			return nil
		}, index)
	}

	// Wait for all renames to finish.
	errs := g.Wait()

	// We can safely allow RenameFile errors up to len(er.getDisks()) - writeQuorum
	// otherwise return failure. Cleanup successful renames.
	err := reduceWriteQuorumErrs(ctx, errs, objectOpIgnoredErrs, writeQuorum)
	if err == errErasureWriteQuorum {
		ug := errgroup.WithNErrs(len(disks))
		for index, disk := range disks {
			if disk == nil {
				continue
			}
			index := index
			ug.Go(func() error {
				// Undo all the partial rename operations.
				if errs[index] == nil {
					_ = disks[index].RenameData(context.Background(), dstBucket, dstEntry, dataDir, srcBucket, srcEntry)
				}
				return nil
			}, index)
		}
		ug.Wait()
	}
	return evalDisks(disks, errs), err
}

// rename - common function that renamePart and renameObject use to rename
// the respective underlying storage layer representations.
func rename(ctx context.Context, disks []StorageAPI, srcBucket, srcEntry, dstBucket, dstEntry string, isDir bool, writeQuorum int, ignoredErr []error) ([]StorageAPI, error) {
	if isDir {
		dstEntry = retainSlash(dstEntry)
		srcEntry = retainSlash(srcEntry)
	}
<<<<<<< HEAD
	defer ObjectPathUpdated(path.Join(srcBucket, srcEntry))
	defer ObjectPathUpdated(path.Join(dstBucket, dstEntry))
=======
	defer ObjectPathUpdated(pathJoin(srcBucket, srcEntry))
	defer ObjectPathUpdated(pathJoin(dstBucket, dstEntry))
>>>>>>> 96c0ce1f

	g := errgroup.WithNErrs(len(disks))

	// Rename file on all underlying storage disks.
	for index := range disks {
		index := index
		g.Go(func() error {
			if disks[index] == nil {
				return errDiskNotFound
			}
			if err := disks[index].RenameFile(ctx, srcBucket, srcEntry, dstBucket, dstEntry); err != nil {
				if !IsErrIgnored(err, ignoredErr...) {
					return err
				}
			}
			return nil
		}, index)
	}

	// Wait for all renames to finish.
	errs := g.Wait()

	// We can safely allow RenameFile errors up to len(er.getDisks()) - writeQuorum
	// otherwise return failure. Cleanup successful renames.
	err := reduceWriteQuorumErrs(ctx, errs, objectOpIgnoredErrs, writeQuorum)
	if err == errErasureWriteQuorum {
		// Undo all the partial rename operations.
		undoRename(disks, srcBucket, srcEntry, dstBucket, dstEntry, isDir, errs)
	}
	return evalDisks(disks, errs), err
}

// PutObject - creates an object upon reading from the input stream
// until EOF, erasure codes the data across all disk and additionally
// writes `xl.meta` which carries the necessary metadata for future
// object operations.
func (er erasureObjects) PutObject(ctx context.Context, bucket string, object string, data *PutObjReader, opts ObjectOptions) (objInfo ObjectInfo, err error) {
	return er.putObject(ctx, bucket, object, data, opts)
}

// putObject wrapper for erasureObjects PutObject
func (er erasureObjects) putObject(ctx context.Context, bucket string, object string, r *PutObjReader, opts ObjectOptions) (objInfo ObjectInfo, err error) {
	defer ObjectPathUpdated(pathJoin(bucket, object))

	data := r.Reader

	uniqueID := mustGetUUID()
	tempObj := uniqueID
	// No metadata is set, allocate a new one.
	if opts.UserDefined == nil {
		opts.UserDefined = make(map[string]string)
	}

	storageDisks := er.getDisks()

	// Get parity and data drive count based on storage class metadata
	parityDrives := globalStorageClass.GetParityForSC(opts.UserDefined[xhttp.AmzStorageClass])
	if parityDrives == 0 {
		parityDrives = getDefaultParityBlocks(len(storageDisks))
	}
	dataDrives := len(storageDisks) - parityDrives

	// we now know the number of blocks this object needs for data and parity.
	// writeQuorum is dataBlocks + 1
	writeQuorum := dataDrives
	if dataDrives == parityDrives {
		writeQuorum = dataDrives + 1
	}

	// Delete temporary object in the event of failure.
	// If PutObject succeeded there would be no temporary
	// object to delete.
	defer er.deleteObject(context.Background(), minioMetaTmpBucket, tempObj, writeQuorum)

	// Validate input data size and it can never be less than zero.
	if data.Size() < -1 {
		logger.LogIf(ctx, errInvalidArgument, logger.Application)
		return ObjectInfo{}, toObjectErr(errInvalidArgument)
	}

	// Check if an object is present as one of the parent dir.
	// -- FIXME. (needs a new kind of lock).
	// -- FIXME (this also causes performance issue when disks are down).
	if er.parentDirIsObject(ctx, bucket, path.Dir(object)) {
		return ObjectInfo{}, toObjectErr(errFileParentIsFile, bucket, object)
	}

	// Initialize parts metadata
	partsMetadata := make([]FileInfo, len(er.getDisks()))

	fi := newFileInfo(object, dataDrives, parityDrives)

	if opts.Versioned {
		fi.VersionID = opts.VersionID
		if fi.VersionID == "" {
			fi.VersionID = mustGetUUID()
		}
	}
	fi.DataDir = mustGetUUID()

	// Initialize erasure metadata.
	for index := range partsMetadata {
		partsMetadata[index] = fi
	}

	// Order disks according to erasure distribution
	var onlineDisks []StorageAPI
	onlineDisks, partsMetadata = shuffleDisksAndPartsMetadata(storageDisks, partsMetadata, fi.Erasure.Distribution)

	erasure, err := NewErasure(ctx, fi.Erasure.DataBlocks, fi.Erasure.ParityBlocks, fi.Erasure.BlockSize)
	if err != nil {
		return ObjectInfo{}, toObjectErr(err, bucket, object)
	}

	// Fetch buffer for I/O, returns from the pool if not allocates a new one and returns.
	var buffer []byte
	switch size := data.Size(); {
	case size == 0:
		buffer = make([]byte, 1) // Allocate atleast a byte to reach EOF
	case size == -1 || size >= fi.Erasure.BlockSize:
		buffer = er.bp.Get()
		defer er.bp.Put(buffer)
	case size < fi.Erasure.BlockSize:
		// No need to allocate fully blockSizeV1 buffer if the incoming data is smaller.
		buffer = make([]byte, size, 2*size+int64(fi.Erasure.ParityBlocks+fi.Erasure.DataBlocks-1))
	}

	if len(buffer) > int(fi.Erasure.BlockSize) {
		buffer = buffer[:fi.Erasure.BlockSize]
	}

	partName := "part.1"
	tempErasureObj := pathJoin(uniqueID, fi.DataDir, partName)

	writers := make([]io.Writer, len(onlineDisks))
	for i, disk := range onlineDisks {
		if disk == nil {
			continue
		}
		writers[i] = newBitrotWriter(disk, minioMetaTmpBucket, tempErasureObj, erasure.ShardFileSize(data.Size()), DefaultBitrotAlgorithm, erasure.ShardSize())
	}

	n, erasureErr := erasure.Encode(ctx, data, writers, buffer, writeQuorum)
	closeBitrotWriters(writers)
	if erasureErr != nil {
		return ObjectInfo{}, toObjectErr(erasureErr, minioMetaTmpBucket, tempErasureObj)
	}

	// Should return IncompleteBody{} error when reader has fewer bytes
	// than specified in request header.
	if n < data.Size() {
		return ObjectInfo{}, IncompleteBody{Bucket: bucket, Object: object}
	}

	lk := er.NewNSLock(bucket, object)
	if err := lk.GetLock(ctx, globalOperationTimeout); err != nil {
		return ObjectInfo{}, err
	}
	defer lk.Unlock()

	for i, w := range writers {
		if w == nil {
			onlineDisks[i] = nil
			continue
		}
		partsMetadata[i].AddObjectPart(1, "", n, data.ActualSize())
		partsMetadata[i].Erasure.AddChecksumInfo(ChecksumInfo{
			PartNumber: 1,
			Algorithm:  DefaultBitrotAlgorithm,
			Hash:       bitrotWriterSum(w),
		})
	}
	if opts.UserDefined["etag"] == "" {
		opts.UserDefined["etag"] = r.MD5CurrentHexString()
	}

	// Guess content-type from the extension if possible.
	if opts.UserDefined["content-type"] == "" {
		opts.UserDefined["content-type"] = mimedb.TypeByExtension(path.Ext(object))
	}

	modTime := opts.MTime
	if opts.MTime.IsZero() {
		modTime = UTCNow()
	}

	// Fill all the necessary metadata.
	// Update `xl.meta` content on each disks.
	for index := range partsMetadata {
		partsMetadata[index].Metadata = opts.UserDefined
		partsMetadata[index].Size = n
		partsMetadata[index].ModTime = modTime
	}

	// Write unique `xl.meta` for each disk.
	if onlineDisks, err = writeUniqueFileInfo(ctx, onlineDisks, minioMetaTmpBucket, tempObj, partsMetadata, writeQuorum); err != nil {
		return ObjectInfo{}, toObjectErr(err, bucket, object)
	}

	// Rename the successfully written temporary object to final location.
	if onlineDisks, err = renameData(ctx, onlineDisks, minioMetaTmpBucket, tempObj, fi.DataDir, bucket, object, writeQuorum, nil); err != nil {
		return ObjectInfo{}, toObjectErr(err, bucket, object)
	}

	// Whether a disk was initially or becomes offline
	// during this upload, send it to the MRF list.
	for i := 0; i < len(onlineDisks); i++ {
		if onlineDisks[i] == nil || storageDisks[i] == nil {
			er.addPartial(bucket, object, fi.VersionID)
			break
		}
	}

	for i := 0; i < len(onlineDisks); i++ {
		if onlineDisks[i] == nil {
			continue
		}
		// Object info is the same in all disks, so we can pick
		// the first meta from online disk
		fi = partsMetadata[i]
		break
	}

	return fi.ToObjectInfo(bucket, object), nil
}

func (er erasureObjects) deleteObjectVersion(ctx context.Context, bucket, object string, writeQuorum int, fi FileInfo) error {
	defer ObjectPathUpdated(pathJoin(bucket, object))
	disks := er.getDisks()
	g := errgroup.WithNErrs(len(disks))
	for index := range disks {
		index := index
		g.Go(func() error {
			if disks[index] == nil {
				return errDiskNotFound
			}
			return disks[index].DeleteVersion(ctx, bucket, object, fi)
		}, index)
	}
	// return errors if any during deletion
	return reduceWriteQuorumErrs(ctx, g.Wait(), objectOpIgnoredErrs, writeQuorum)
}

// deleteObject - wrapper for delete object, deletes an object from
// all the disks in parallel, including `xl.meta` associated with the
// object.
func (er erasureObjects) deleteObject(ctx context.Context, bucket, object string, writeQuorum int) error {
	var disks []StorageAPI
	var err error
	defer ObjectPathUpdated(pathJoin(bucket, object))

	tmpObj := mustGetUUID()
	if bucket == minioMetaTmpBucket {
		tmpObj = object
		disks = er.getDisks()
	} else {
		// Rename the current object while requiring write quorum, but also consider
		// that a non found object in a given disk as a success since it already
		// confirms that the object doesn't have a part in that disk (already removed)
		disks, err = rename(ctx, er.getDisks(), bucket, object, minioMetaTmpBucket, tmpObj, true, writeQuorum,
			[]error{errFileNotFound})
		if err != nil {
			return toObjectErr(err, bucket, object)
		}
	}

	g := errgroup.WithNErrs(len(disks))

	for index := range disks {
		index := index
		g.Go(func() error {
			if disks[index] == nil {
				return errDiskNotFound
			}
			return cleanupDir(ctx, disks[index], minioMetaTmpBucket, tmpObj)
		}, index)
	}

	// return errors if any during deletion
	return reduceWriteQuorumErrs(ctx, g.Wait(), objectOpIgnoredErrs, writeQuorum)
}

// DeleteObjects deletes objects/versions in bulk, this function will still automatically split objects list
// into smaller bulks if some object names are found to be duplicated in the delete list, splitting
// into smaller bulks will avoid holding twice the write lock of the duplicated object names.
func (er erasureObjects) DeleteObjects(ctx context.Context, bucket string, objects []ObjectToDelete, opts ObjectOptions) ([]DeletedObject, []error) {
	errs := make([]error, len(objects))
	dobjects := make([]DeletedObject, len(objects))
	writeQuorums := make([]int, len(objects))

	storageDisks := er.getDisks()

	for i := range objects {
		// Assume (N/2 + 1) quorums for all objects
		// this is a theoretical assumption such that
		// for delete's we do not need to honor storage
		// class for objects which have reduced quorum
		// storage class only needs to be honored for
		// Read() requests alone which we already do.
		writeQuorums[i] = getWriteQuorum(len(storageDisks))
	}

	versions := make([]FileInfo, len(objects))
	for i := range objects {
		if objects[i].VersionID == "" {
			modTime := opts.MTime
			if opts.MTime.IsZero() {
				modTime = UTCNow()
			}
			uuid := opts.VersionID
			if uuid == "" {
				uuid = mustGetUUID()
			}
			if opts.Versioned || opts.VersionSuspended {
<<<<<<< HEAD
				fi := FileInfo{
					Name:    objects[i].ObjectName,
					ModTime: UTCNow(),
					Deleted: true, // delete marker
				}
				if opts.Versioned {
					fi.VersionID = mustGetUUID()
				}
				// versioning suspended means we add `null`
				// version as delete marker

				versions[i] = fi
=======
				versions[i] = FileInfo{
					Name:                          objects[i].ObjectName,
					ModTime:                       modTime,
					Deleted:                       true, // delete marker
					DeleteMarkerReplicationStatus: objects[i].DeleteMarkerReplicationStatus,
					VersionPurgeStatus:            objects[i].VersionPurgeStatus,
				}
				if opts.Versioned {
					versions[i].VersionID = uuid
				}
>>>>>>> 96c0ce1f
				continue
			}
		}
		versions[i] = FileInfo{
			Name:                          objects[i].ObjectName,
			VersionID:                     objects[i].VersionID,
			DeleteMarkerReplicationStatus: objects[i].DeleteMarkerReplicationStatus,
			VersionPurgeStatus:            objects[i].VersionPurgeStatus,
		}
	}

	// Initialize list of errors.
	var delObjErrs = make([][]error, len(storageDisks))

	var wg sync.WaitGroup
	// Remove versions in bulk for each disk
	for index, disk := range storageDisks {
		wg.Add(1)
		go func(index int, disk StorageAPI) {
			defer wg.Done()
			if disk == nil {
				delObjErrs[index] = make([]error, len(versions))
				for i := range versions {
					delObjErrs[index][i] = errDiskNotFound
				}
				return
			}
			delObjErrs[index] = disk.DeleteVersions(ctx, bucket, versions)
		}(index, disk)
	}

	wg.Wait()

	// Reduce errors for each object
	for objIndex := range objects {
		diskErrs := make([]error, len(storageDisks))
		// Iterate over disks to fetch the error
		// of deleting of the current object
		for i := range delObjErrs {
			// delObjErrs[i] is not nil when disks[i] is also not nil
			if delObjErrs[i] != nil {
				diskErrs[i] = delObjErrs[i][objIndex]
			}
		}
		err := reduceWriteQuorumErrs(ctx, diskErrs, objectOpIgnoredErrs, writeQuorums[objIndex])
		if objects[objIndex].VersionID != "" {
			errs[objIndex] = toObjectErr(err, bucket, objects[objIndex].ObjectName, objects[objIndex].VersionID)
		} else {
			errs[objIndex] = toObjectErr(err, bucket, objects[objIndex].ObjectName)
		}

		if errs[objIndex] == nil {
			ObjectPathUpdated(pathJoin(bucket, objects[objIndex].ObjectName))
<<<<<<< HEAD
			if versions[objIndex].Deleted {
				dobjects[objIndex] = DeletedObject{
					DeleteMarker:          versions[objIndex].Deleted,
					DeleteMarkerVersionID: versions[objIndex].VersionID,
					ObjectName:            decodeDirObject(versions[objIndex].Name),
				}
			} else {
				dobjects[objIndex] = DeletedObject{
					ObjectName: decodeDirObject(versions[objIndex].Name),
					VersionID:  versions[objIndex].VersionID,
				}
=======
		}

		if versions[objIndex].Deleted {
			dobjects[objIndex] = DeletedObject{
				DeleteMarker:                  versions[objIndex].Deleted,
				DeleteMarkerVersionID:         versions[objIndex].VersionID,
				DeleteMarkerMTime:             DeleteMarkerMTime{versions[objIndex].ModTime},
				DeleteMarkerReplicationStatus: versions[objIndex].DeleteMarkerReplicationStatus,
				ObjectName:                    versions[objIndex].Name,
				VersionPurgeStatus:            versions[objIndex].VersionPurgeStatus,
				PurgeTransitioned:             objects[objIndex].PurgeTransitioned,
			}
		} else {
			dobjects[objIndex] = DeletedObject{
				ObjectName:                    versions[objIndex].Name,
				VersionID:                     versions[objIndex].VersionID,
				VersionPurgeStatus:            versions[objIndex].VersionPurgeStatus,
				DeleteMarkerReplicationStatus: versions[objIndex].DeleteMarkerReplicationStatus,
				PurgeTransitioned:             objects[objIndex].PurgeTransitioned,
>>>>>>> 96c0ce1f
			}
		}
	}

	// Check failed deletes across multiple objects
	for _, version := range versions {
		// Check if there is any offline disk and add it to the MRF list
		for _, disk := range storageDisks {
			if disk == nil {
				// ignore delete markers for quorum
				if version.Deleted {
					continue
				}
				// all other direct versionId references we should
				// ensure no dangling file is left over.
				er.addPartial(bucket, version.Name, version.VersionID)
				break
			}
		}
	}

	return dobjects, errs
}

// DeleteObject - deletes an object, this call doesn't necessary reply
// any error as it is not necessary for the handler to reply back a
// response to the client request.
func (er erasureObjects) DeleteObject(ctx context.Context, bucket, object string, opts ObjectOptions) (objInfo ObjectInfo, err error) {
<<<<<<< HEAD
	defer ObjectPathUpdated(path.Join(bucket, object))
=======
	versionFound := true
>>>>>>> 96c0ce1f
	goi, gerr := er.GetObjectInfo(ctx, bucket, object, opts)
	if gerr != nil && goi.Name == "" {
		switch gerr.(type) {
		case InsufficientReadQuorum:
			return objInfo, InsufficientWriteQuorum{}
		}
<<<<<<< HEAD
		return objInfo, gerr
=======
		// For delete marker replication, versionID being replicated will not exist on disk
		if opts.DeleteMarker {
			versionFound = false
		} else {
			return objInfo, gerr
		}
>>>>>>> 96c0ce1f
	}
	// Acquire a write lock before deleting the object.
	lk := er.NewNSLock(bucket, object)
	if err = lk.GetLock(ctx, globalDeleteOperationTimeout); err != nil {
		return ObjectInfo{}, err
	}
	defer lk.Unlock()

	storageDisks := er.getDisks()
	writeQuorum := len(storageDisks)/2 + 1
	var markDelete bool
	// Determine whether to mark object deleted for replication
	if goi.VersionID != "" {
		markDelete = true
	}
	// Default deleteMarker to true if object is under versioning
	deleteMarker := true
	if gerr == nil {
		deleteMarker = goi.VersionID != ""
	}
	if opts.VersionID != "" {
		// case where replica version needs to be deleted on target cluster
		if versionFound && opts.DeleteMarkerReplicationStatus == replication.Replica.String() {
			markDelete = false
		}
		if opts.VersionPurgeStatus.Empty() && opts.DeleteMarkerReplicationStatus == "" {
			markDelete = false
		}
		if opts.DeleteMarker && opts.VersionPurgeStatus == Complete {
			markDelete = false
		}
		// determine if the version represents an object delete
		// deleteMarker = true
		if versionFound && !goi.DeleteMarker { // implies a versioned delete of object
			deleteMarker = false
		}
	}

	modTime := opts.MTime
	if opts.MTime.IsZero() {
		modTime = UTCNow()
	}
	if markDelete {
		if opts.Versioned || opts.VersionSuspended {
			fi := FileInfo{
<<<<<<< HEAD
				Name:    object,
				Deleted: true,
				ModTime: UTCNow(),
			}

			if opts.Versioned {
				fi.VersionID = mustGetUUID()
			}

			// versioning suspended means we add `null`
			// version as delete marker

			// Add delete marker, since we don't have any version specified explicitly.
			if err = er.deleteObjectVersion(ctx, bucket, object, writeQuorum, fi); err != nil {
				return objInfo, toObjectErr(err, bucket, object)
			}
=======
				Name:                          object,
				Deleted:                       deleteMarker,
				MarkDeleted:                   markDelete,
				ModTime:                       modTime,
				DeleteMarkerReplicationStatus: opts.DeleteMarkerReplicationStatus,
				VersionPurgeStatus:            opts.VersionPurgeStatus,
			}
			if opts.Versioned {
				fi.VersionID = mustGetUUID()
				if opts.VersionID != "" {
					fi.VersionID = opts.VersionID
				}
			}
			fi.TransitionStatus = opts.TransitionStatus

			// versioning suspended means we add `null`
			// version as delete marker
			// Add delete marker, since we don't have any version specified explicitly.
			// Or if a particular version id needs to be replicated.
			if err = er.deleteObjectVersion(ctx, bucket, object, writeQuorum, fi); err != nil {
				return objInfo, toObjectErr(err, bucket, object)
			}
>>>>>>> 96c0ce1f
			return fi.ToObjectInfo(bucket, object), nil
		}
	}

	// Delete the object version on all disks.
	if err = er.deleteObjectVersion(ctx, bucket, object, writeQuorum, FileInfo{
		Name:                          object,
		VersionID:                     opts.VersionID,
		MarkDeleted:                   markDelete,
		Deleted:                       deleteMarker,
		ModTime:                       modTime,
		DeleteMarkerReplicationStatus: opts.DeleteMarkerReplicationStatus,
		VersionPurgeStatus:            opts.VersionPurgeStatus,
		TransitionStatus:              opts.TransitionStatus,
	}); err != nil {
		return objInfo, toObjectErr(err, bucket, object)
	}

	for _, disk := range storageDisks {
		if disk == nil {
			er.addPartial(bucket, object, opts.VersionID)
			break
		}
	}

<<<<<<< HEAD
	return ObjectInfo{Bucket: bucket, Name: decodeDirObject(object), VersionID: opts.VersionID}, nil
=======
	return ObjectInfo{
		Bucket:             bucket,
		Name:               object,
		VersionID:          opts.VersionID,
		VersionPurgeStatus: opts.VersionPurgeStatus,
		ReplicationStatus:  replication.StatusType(opts.DeleteMarkerReplicationStatus),
	}, nil
>>>>>>> 96c0ce1f
}

// Send the successful but partial upload/delete, however ignore
// if the channel is blocked by other items.
func (er erasureObjects) addPartial(bucket, object, versionID string) {
	select {
	case er.mrfOpCh <- partialOperation{bucket: bucket, object: object, versionID: versionID}:
	default:
	}
}

// PutObjectTags - replace or add tags to an existing object
func (er erasureObjects) PutObjectTags(ctx context.Context, bucket, object string, tags string, opts ObjectOptions) error {
	disks := er.getDisks()

	// Read metadata associated with the object from all disks.
	metaArr, errs := readAllFileInfo(ctx, disks, bucket, object, opts.VersionID)

	readQuorum, writeQuorum, err := objectQuorumFromMeta(ctx, er, metaArr, errs)
	if err != nil {
		return toObjectErr(err, bucket, object)
	}

	// List all online disks.
	onlineDisks, modTime := listOnlineDisks(disks, metaArr, errs)
<<<<<<< HEAD
=======

	// Pick latest valid metadata.
	fi, err := pickValidFileInfo(ctx, metaArr, modTime, readQuorum)
	if err != nil {
		return toObjectErr(err, bucket, object)
	}
	if fi.Deleted {
		if opts.VersionID == "" {
			return toObjectErr(errFileNotFound, bucket, object)
		}
		return toObjectErr(errMethodNotAllowed, bucket, object)
	}

	onlineDisks, metaArr = shuffleDisksAndPartsMetadataByIndex(onlineDisks, metaArr, fi.Erasure.Distribution)
	for i, metaFi := range metaArr {
		if metaFi.IsValid() {
			// clean fi.Meta of tag key, before updating the new tags
			delete(metaFi.Metadata, xhttp.AmzObjectTagging)
			// Don't update for empty tags
			if tags != "" {
				metaFi.Metadata[xhttp.AmzObjectTagging] = tags
			}
			for k, v := range opts.UserDefined {
				metaFi.Metadata[k] = v
			}
			metaArr[i].Metadata = metaFi.Metadata
		}
	}

	tempObj := mustGetUUID()

	// Write unique `xl.meta` for each disk.
	if onlineDisks, err = writeUniqueFileInfo(ctx, onlineDisks, minioMetaTmpBucket, tempObj, metaArr, writeQuorum); err != nil {
		return toObjectErr(err, bucket, object)
	}

	// Atomically rename metadata from tmp location to destination for each disk.
	if _, err = renameFileInfo(ctx, onlineDisks, minioMetaTmpBucket, tempObj, bucket, object, writeQuorum); err != nil {
		return toObjectErr(err, bucket, object)
	}

	return nil
}

// updateObjectMeta will update the metadata of a file.
func (er erasureObjects) updateObjectMeta(ctx context.Context, bucket, object string, meta map[string]string, opts ObjectOptions) error {
	if len(meta) == 0 {
		return nil
	}
	disks := er.getDisks()

	// Read metadata associated with the object from all disks.
	metaArr, errs := readAllFileInfo(ctx, disks, bucket, object, opts.VersionID)

	readQuorum, writeQuorum, err := objectQuorumFromMeta(ctx, er, metaArr, errs)
	if err != nil {
		return toObjectErr(err, bucket, object)
	}

	// List all online disks.
	_, modTime := listOnlineDisks(disks, metaArr, errs)
>>>>>>> 96c0ce1f

	// Pick latest valid metadata.
	fi, err := pickValidFileInfo(ctx, metaArr, modTime, readQuorum)
	if err != nil {
		return toObjectErr(err, bucket, object)
	}

<<<<<<< HEAD
	onlineDisks, metaArr = shuffleDisksAndPartsMetadataByIndex(onlineDisks, metaArr, fi.Erasure.Distribution)
=======
	// Update metadata
	for k, v := range meta {
		fi.Metadata[k] = v
	}
>>>>>>> 96c0ce1f

	if fi.Deleted {
		if opts.VersionID == "" {
			return toObjectErr(errFileNotFound, bucket, object)
		}
		return toObjectErr(errMethodNotAllowed, bucket, object)
	}

	for i := range metaArr {
		if errs[i] != nil {
			// Avoid disks where loading metadata fail
			continue
		}

		metaArr[i].Metadata = fi.Metadata
	}

	tempObj := mustGetUUID()

	// Write unique `xl.meta` for each disk.
	if onlineDisks, err = writeUniqueFileInfo(ctx, onlineDisks, minioMetaTmpBucket, tempObj, metaArr, writeQuorum); err != nil {
		return toObjectErr(err, bucket, object)
	}

	// Atomically rename metadata from tmp location to destination for each disk.
	if _, err = renameFileInfo(ctx, onlineDisks, minioMetaTmpBucket, tempObj, bucket, object, writeQuorum); err != nil {
		return toObjectErr(err, bucket, object)
	}

	return nil
}

// updateObjectMeta will update the metadata of a file.
func (er erasureObjects) updateObjectMeta(ctx context.Context, bucket, object string, meta map[string]string, opts ObjectOptions) error {
	if len(meta) == 0 {
		return nil
	}
	disks := er.getDisks()

	// Read metadata associated with the object from all disks.
	metaArr, errs := readAllFileInfo(ctx, disks, bucket, object, opts.VersionID)

	readQuorum, writeQuorum, err := objectQuorumFromMeta(ctx, er, metaArr, errs)
	if err != nil {
		return toObjectErr(err, bucket, object)
	}

	// List all online disks.
	_, modTime := listOnlineDisks(disks, metaArr, errs)

	// Pick latest valid metadata.
	fi, err := pickValidFileInfo(ctx, metaArr, modTime, readQuorum)
	if err != nil {
		return toObjectErr(err, bucket, object)
	}

	// Update metadata
	for k, v := range meta {
		fi.Metadata[k] = v
	}

	if fi.Deleted {
		if opts.VersionID == "" {
			return toObjectErr(errFileNotFound, bucket, object)
		}
		return toObjectErr(errMethodNotAllowed, bucket, object)
	}

	for i := range metaArr {
		if errs[i] != nil {
			// Avoid disks where loading metadata fail
			continue
		}

		metaArr[i].Metadata = fi.Metadata
	}

	tempObj := mustGetUUID()

	// Write unique `xl.meta` for each disk.
	if disks, err = writeUniqueFileInfo(ctx, disks, minioMetaTmpBucket, tempObj, metaArr, writeQuorum); err != nil {
		return toObjectErr(err, bucket, object)
	}

	// Atomically rename metadata from tmp location to destination for each disk.
	if _, err = renameFileInfo(ctx, disks, minioMetaTmpBucket, tempObj, bucket, object, writeQuorum); err != nil {
		return toObjectErr(err, bucket, object)
	}

	return nil
}

// DeleteObjectTags - delete object tags from an existing object
func (er erasureObjects) DeleteObjectTags(ctx context.Context, bucket, object string, opts ObjectOptions) error {
	return er.PutObjectTags(ctx, bucket, object, "", opts)
}

// GetObjectTags - get object tags from an existing object
func (er erasureObjects) GetObjectTags(ctx context.Context, bucket, object string, opts ObjectOptions) (*tags.Tags, error) {
	// GetObjectInfo will return tag value as well
	oi, err := er.GetObjectInfo(ctx, bucket, object, opts)
	if err != nil {
		return nil, err
	}

	return tags.ParseObjectTags(oi.UserTags)
}<|MERGE_RESOLUTION|>--- conflicted
+++ resolved
@@ -27,19 +27,12 @@
 	"time"
 
 	"github.com/minio/minio-go/v7/pkg/tags"
-<<<<<<< HEAD
 	xhttp "github.com/storj/minio/cmd/http"
 	"github.com/storj/minio/cmd/logger"
+	"github.com/storj/minio/pkg/bucket/lifecycle"
+	"github.com/storj/minio/pkg/bucket/replication"
 	"github.com/storj/minio/pkg/mimedb"
 	"github.com/storj/minio/pkg/sync/errgroup"
-=======
-	xhttp "github.com/minio/minio/cmd/http"
-	"github.com/minio/minio/cmd/logger"
-	"github.com/minio/minio/pkg/bucket/lifecycle"
-	"github.com/minio/minio/pkg/bucket/replication"
-	"github.com/minio/minio/pkg/mimedb"
-	"github.com/minio/minio/pkg/sync/errgroup"
->>>>>>> 96c0ce1f
 )
 
 // list all errors which can be ignored in object operations.
@@ -56,11 +49,7 @@
 		return oi, NotImplemented{}
 	}
 
-<<<<<<< HEAD
-	defer ObjectPathUpdated(path.Join(dstBucket, dstObject))
-=======
 	defer ObjectPathUpdated(pathJoin(dstBucket, dstObject))
->>>>>>> 96c0ce1f
 	lk := er.NewNSLock(dstBucket, dstObject)
 	if err := lk.GetLock(ctx, globalOperationTimeout); err != nil {
 		return oi, err
@@ -85,12 +74,7 @@
 	if err != nil {
 		return oi, toObjectErr(err, srcBucket, srcObject)
 	}
-<<<<<<< HEAD
-
-	onlineDisks, metaArr = shuffleDisksAndPartsMetadataByIndex(onlineDisks, metaArr, fi.Erasure.Distribution)
-
-=======
->>>>>>> 96c0ce1f
+
 	if fi.Deleted {
 		if srcOpts.VersionID == "" {
 			return oi, toObjectErr(errFileNotFound, srcBucket, srcObject)
@@ -481,13 +465,8 @@
 // Similar to rename but renames data from srcEntry to dstEntry at dataDir
 func renameData(ctx context.Context, disks []StorageAPI, srcBucket, srcEntry, dataDir, dstBucket, dstEntry string, writeQuorum int, ignoredErr []error) ([]StorageAPI, error) {
 	dataDir = retainSlash(dataDir)
-<<<<<<< HEAD
-	defer ObjectPathUpdated(path.Join(srcBucket, srcEntry))
-	defer ObjectPathUpdated(path.Join(dstBucket, dstEntry))
-=======
 	defer ObjectPathUpdated(pathJoin(srcBucket, srcEntry))
 	defer ObjectPathUpdated(pathJoin(dstBucket, dstEntry))
->>>>>>> 96c0ce1f
 
 	g := errgroup.WithNErrs(len(disks))
 
@@ -540,13 +519,8 @@
 		dstEntry = retainSlash(dstEntry)
 		srcEntry = retainSlash(srcEntry)
 	}
-<<<<<<< HEAD
-	defer ObjectPathUpdated(path.Join(srcBucket, srcEntry))
-	defer ObjectPathUpdated(path.Join(dstBucket, dstEntry))
-=======
 	defer ObjectPathUpdated(pathJoin(srcBucket, srcEntry))
 	defer ObjectPathUpdated(pathJoin(dstBucket, dstEntry))
->>>>>>> 96c0ce1f
 
 	g := errgroup.WithNErrs(len(disks))
 
@@ -861,20 +835,6 @@
 				uuid = mustGetUUID()
 			}
 			if opts.Versioned || opts.VersionSuspended {
-<<<<<<< HEAD
-				fi := FileInfo{
-					Name:    objects[i].ObjectName,
-					ModTime: UTCNow(),
-					Deleted: true, // delete marker
-				}
-				if opts.Versioned {
-					fi.VersionID = mustGetUUID()
-				}
-				// versioning suspended means we add `null`
-				// version as delete marker
-
-				versions[i] = fi
-=======
 				versions[i] = FileInfo{
 					Name:                          objects[i].ObjectName,
 					ModTime:                       modTime,
@@ -885,7 +845,6 @@
 				if opts.Versioned {
 					versions[i].VersionID = uuid
 				}
->>>>>>> 96c0ce1f
 				continue
 			}
 		}
@@ -939,19 +898,6 @@
 
 		if errs[objIndex] == nil {
 			ObjectPathUpdated(pathJoin(bucket, objects[objIndex].ObjectName))
-<<<<<<< HEAD
-			if versions[objIndex].Deleted {
-				dobjects[objIndex] = DeletedObject{
-					DeleteMarker:          versions[objIndex].Deleted,
-					DeleteMarkerVersionID: versions[objIndex].VersionID,
-					ObjectName:            decodeDirObject(versions[objIndex].Name),
-				}
-			} else {
-				dobjects[objIndex] = DeletedObject{
-					ObjectName: decodeDirObject(versions[objIndex].Name),
-					VersionID:  versions[objIndex].VersionID,
-				}
-=======
 		}
 
 		if versions[objIndex].Deleted {
@@ -971,7 +917,6 @@
 				VersionPurgeStatus:            versions[objIndex].VersionPurgeStatus,
 				DeleteMarkerReplicationStatus: versions[objIndex].DeleteMarkerReplicationStatus,
 				PurgeTransitioned:             objects[objIndex].PurgeTransitioned,
->>>>>>> 96c0ce1f
 			}
 		}
 	}
@@ -1000,27 +945,19 @@
 // any error as it is not necessary for the handler to reply back a
 // response to the client request.
 func (er erasureObjects) DeleteObject(ctx context.Context, bucket, object string, opts ObjectOptions) (objInfo ObjectInfo, err error) {
-<<<<<<< HEAD
-	defer ObjectPathUpdated(path.Join(bucket, object))
-=======
 	versionFound := true
->>>>>>> 96c0ce1f
 	goi, gerr := er.GetObjectInfo(ctx, bucket, object, opts)
 	if gerr != nil && goi.Name == "" {
 		switch gerr.(type) {
 		case InsufficientReadQuorum:
 			return objInfo, InsufficientWriteQuorum{}
 		}
-<<<<<<< HEAD
-		return objInfo, gerr
-=======
 		// For delete marker replication, versionID being replicated will not exist on disk
 		if opts.DeleteMarker {
 			versionFound = false
 		} else {
 			return objInfo, gerr
 		}
->>>>>>> 96c0ce1f
 	}
 	// Acquire a write lock before deleting the object.
 	lk := er.NewNSLock(bucket, object)
@@ -1066,24 +1003,6 @@
 	if markDelete {
 		if opts.Versioned || opts.VersionSuspended {
 			fi := FileInfo{
-<<<<<<< HEAD
-				Name:    object,
-				Deleted: true,
-				ModTime: UTCNow(),
-			}
-
-			if opts.Versioned {
-				fi.VersionID = mustGetUUID()
-			}
-
-			// versioning suspended means we add `null`
-			// version as delete marker
-
-			// Add delete marker, since we don't have any version specified explicitly.
-			if err = er.deleteObjectVersion(ctx, bucket, object, writeQuorum, fi); err != nil {
-				return objInfo, toObjectErr(err, bucket, object)
-			}
-=======
 				Name:                          object,
 				Deleted:                       deleteMarker,
 				MarkDeleted:                   markDelete,
@@ -1106,7 +1025,6 @@
 			if err = er.deleteObjectVersion(ctx, bucket, object, writeQuorum, fi); err != nil {
 				return objInfo, toObjectErr(err, bucket, object)
 			}
->>>>>>> 96c0ce1f
 			return fi.ToObjectInfo(bucket, object), nil
 		}
 	}
@@ -1132,9 +1050,6 @@
 		}
 	}
 
-<<<<<<< HEAD
-	return ObjectInfo{Bucket: bucket, Name: decodeDirObject(object), VersionID: opts.VersionID}, nil
-=======
 	return ObjectInfo{
 		Bucket:             bucket,
 		Name:               object,
@@ -1142,7 +1057,6 @@
 		VersionPurgeStatus: opts.VersionPurgeStatus,
 		ReplicationStatus:  replication.StatusType(opts.DeleteMarkerReplicationStatus),
 	}, nil
->>>>>>> 96c0ce1f
 }
 
 // Send the successful but partial upload/delete, however ignore
@@ -1168,8 +1082,6 @@
 
 	// List all online disks.
 	onlineDisks, modTime := listOnlineDisks(disks, metaArr, errs)
-<<<<<<< HEAD
-=======
 
 	// Pick latest valid metadata.
 	fi, err := pickValidFileInfo(ctx, metaArr, modTime, readQuorum)
@@ -1231,7 +1143,6 @@
 
 	// List all online disks.
 	_, modTime := listOnlineDisks(disks, metaArr, errs)
->>>>>>> 96c0ce1f
 
 	// Pick latest valid metadata.
 	fi, err := pickValidFileInfo(ctx, metaArr, modTime, readQuorum)
@@ -1239,14 +1150,10 @@
 		return toObjectErr(err, bucket, object)
 	}
 
-<<<<<<< HEAD
-	onlineDisks, metaArr = shuffleDisksAndPartsMetadataByIndex(onlineDisks, metaArr, fi.Erasure.Distribution)
-=======
 	// Update metadata
 	for k, v := range meta {
 		fi.Metadata[k] = v
 	}
->>>>>>> 96c0ce1f
 
 	if fi.Deleted {
 		if opts.VersionID == "" {
@@ -1267,66 +1174,6 @@
 	tempObj := mustGetUUID()
 
 	// Write unique `xl.meta` for each disk.
-	if onlineDisks, err = writeUniqueFileInfo(ctx, onlineDisks, minioMetaTmpBucket, tempObj, metaArr, writeQuorum); err != nil {
-		return toObjectErr(err, bucket, object)
-	}
-
-	// Atomically rename metadata from tmp location to destination for each disk.
-	if _, err = renameFileInfo(ctx, onlineDisks, minioMetaTmpBucket, tempObj, bucket, object, writeQuorum); err != nil {
-		return toObjectErr(err, bucket, object)
-	}
-
-	return nil
-}
-
-// updateObjectMeta will update the metadata of a file.
-func (er erasureObjects) updateObjectMeta(ctx context.Context, bucket, object string, meta map[string]string, opts ObjectOptions) error {
-	if len(meta) == 0 {
-		return nil
-	}
-	disks := er.getDisks()
-
-	// Read metadata associated with the object from all disks.
-	metaArr, errs := readAllFileInfo(ctx, disks, bucket, object, opts.VersionID)
-
-	readQuorum, writeQuorum, err := objectQuorumFromMeta(ctx, er, metaArr, errs)
-	if err != nil {
-		return toObjectErr(err, bucket, object)
-	}
-
-	// List all online disks.
-	_, modTime := listOnlineDisks(disks, metaArr, errs)
-
-	// Pick latest valid metadata.
-	fi, err := pickValidFileInfo(ctx, metaArr, modTime, readQuorum)
-	if err != nil {
-		return toObjectErr(err, bucket, object)
-	}
-
-	// Update metadata
-	for k, v := range meta {
-		fi.Metadata[k] = v
-	}
-
-	if fi.Deleted {
-		if opts.VersionID == "" {
-			return toObjectErr(errFileNotFound, bucket, object)
-		}
-		return toObjectErr(errMethodNotAllowed, bucket, object)
-	}
-
-	for i := range metaArr {
-		if errs[i] != nil {
-			// Avoid disks where loading metadata fail
-			continue
-		}
-
-		metaArr[i].Metadata = fi.Metadata
-	}
-
-	tempObj := mustGetUUID()
-
-	// Write unique `xl.meta` for each disk.
 	if disks, err = writeUniqueFileInfo(ctx, disks, minioMetaTmpBucket, tempObj, metaArr, writeQuorum); err != nil {
 		return toObjectErr(err, bucket, object)
 	}
