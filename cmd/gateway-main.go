--- conflicted
+++ resolved
@@ -324,17 +324,11 @@
 			"Unable to handle encrypted backend for iam and policies")
 	}
 
-<<<<<<< HEAD
 	if enableIAMOps || globalNoAuthConfig.Enabled {
-		// Initialize IAM sys.
-		startBackgroundIAMLoad(GlobalContext)
-=======
-	if enableIAMOps {
 		// Initialize users credentials and policies in background.
 		globalIAMSys.InitStore(newObject)
 
 		go globalIAMSys.Init(GlobalContext, newObject)
->>>>>>> 54120107
 	}
 
 	if globalCacheConfig.Enabled {
