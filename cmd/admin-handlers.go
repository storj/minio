--- conflicted
+++ resolved
@@ -35,7 +35,6 @@
 	"time"
 
 	"github.com/gorilla/mux"
-<<<<<<< HEAD
 	"github.com/storj/minio/cmd/config"
 	"github.com/storj/minio/cmd/crypto"
 	xhttp "github.com/storj/minio/cmd/http"
@@ -47,19 +46,6 @@
 	"github.com/storj/minio/pkg/madmin"
 	xnet "github.com/storj/minio/pkg/net"
 	trace "github.com/storj/minio/pkg/trace"
-=======
-	"github.com/minio/minio/cmd/config"
-	"github.com/minio/minio/cmd/crypto"
-	xhttp "github.com/minio/minio/cmd/http"
-	"github.com/minio/minio/cmd/logger"
-	"github.com/minio/minio/cmd/logger/message/log"
-	"github.com/minio/minio/pkg/auth"
-	"github.com/minio/minio/pkg/handlers"
-	iampolicy "github.com/minio/minio/pkg/iam/policy"
-	"github.com/minio/minio/pkg/madmin"
-	xnet "github.com/minio/minio/pkg/net"
-	trace "github.com/minio/minio/pkg/trace"
->>>>>>> 96c0ce1f
 )
 
 const (
@@ -1307,11 +1293,7 @@
 	deadlinedCtx, cancel := context.WithTimeout(ctx, deadline)
 	defer cancel()
 
-<<<<<<< HEAD
-	nsLock := objectAPI.NewNSLock(minioMetaBucket, "obd-in-progress")
-=======
 	nsLock := objectAPI.NewNSLock(minioMetaBucket, "health-check-in-progress")
->>>>>>> 96c0ce1f
 	if err := nsLock.GetLock(ctx, newDynamicTimeout(deadline, deadline)); err != nil { // returns a locked lock
 		errResp(err)
 		return
@@ -1319,11 +1301,7 @@
 	defer nsLock.Unlock()
 
 	go func() {
-<<<<<<< HEAD
-		defer close(obdInfoCh)
-=======
 		defer close(healthInfoCh)
->>>>>>> 96c0ce1f
 
 		if cpu := query.Get("syscpu"); cpu == "true" {
 			cpuInfo := getLocalCPUInfo(deadlinedCtx, r)
