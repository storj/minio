--- conflicted
+++ resolved
@@ -24,15 +24,6 @@
 
 // getLocalServerProperty - returns madmin.ServerProperties for only the
 // local endpoints from given list of endpoints
-<<<<<<< HEAD
-func getLocalServerProperty(endpointServerSets EndpointServerSets, r *http.Request) madmin.ServerProperties {
-	addr := r.Host
-	if globalIsDistErasure {
-		addr = GetLocalPeer(endpointServerSets)
-	}
-	network := make(map[string]string)
-	for _, ep := range endpointServerSets {
-=======
 func getLocalServerProperty(endpointServerPools EndpointServerPools, r *http.Request) madmin.ServerProperties {
 	addr := r.Host
 	if globalIsDistErasure {
@@ -40,7 +31,6 @@
 	}
 	network := make(map[string]string)
 	for _, ep := range endpointServerPools {
->>>>>>> 96c0ce1f
 		for _, endpoint := range ep.Endpoints {
 			nodeName := endpoint.Host
 			if nodeName == "" {
