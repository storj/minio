--- conflicted
+++ resolved
@@ -28,7 +28,6 @@
 	"strings"
 	"time"
 
-<<<<<<< HEAD
 	"github.com/storj/minio/cmd/config"
 	"github.com/storj/minio/cmd/config/heal"
 	"github.com/storj/minio/cmd/logger"
@@ -39,18 +38,6 @@
 	"github.com/storj/minio/pkg/event"
 	"github.com/storj/minio/pkg/hash"
 	"github.com/storj/minio/pkg/madmin"
-=======
-	"github.com/minio/minio/cmd/config"
-	"github.com/minio/minio/cmd/config/heal"
-	"github.com/minio/minio/cmd/logger"
-	"github.com/minio/minio/pkg/bucket/lifecycle"
-	"github.com/minio/minio/pkg/bucket/replication"
-	"github.com/minio/minio/pkg/color"
-	"github.com/minio/minio/pkg/env"
-	"github.com/minio/minio/pkg/event"
-	"github.com/minio/minio/pkg/hash"
-	"github.com/minio/minio/pkg/madmin"
->>>>>>> 96c0ce1f
 	"github.com/willf/bloom"
 )
 
@@ -484,13 +471,8 @@
 			continue
 		}
 
-<<<<<<< HEAD
-		objAPI := newObjectLayerFn()
-		if objAPI == nil {
-=======
 		objAPI, ok := newObjectLayerFn().(*erasureServerPools)
 		if !ok || len(f.disks) == 0 {
->>>>>>> 96c0ce1f
 			continue
 		}
 
@@ -526,27 +508,6 @@
 			// Dynamic time delay.
 			t := UTCNow()
 
-<<<<<<< HEAD
-			err = objAPI.HealObjects(ctx, bucket, prefix, madmin.HealOpts{Recursive: true, Remove: healDeleteDangling},
-				func(bucket, object, versionID string) error {
-					// Wait for each heal as per crawler frequency.
-					sleepDuration(time.Since(t), f.dataUsageCrawlMult)
-
-					defer func() {
-						t = UTCNow()
-					}()
-					return bgSeq.queueHealTask(healSource{
-						bucket:    bucket,
-						object:    object,
-						versionID: versionID,
-					}, madmin.HealItemObject)
-				})
-
-			sleepDuration(time.Since(t), f.dataUsageCrawlMult)
-
-			if f.dataUsageCrawlDebug && err != nil {
-				logger.Info(color.Green("healObjects:")+" checking returned value %v", err)
-=======
 			resolver.bucket = bucket
 
 			foundObjs := false
@@ -650,7 +611,6 @@
 							versionID: versionID,
 						}, madmin.HealItemObject)
 					})
->>>>>>> 96c0ce1f
 			}
 
 			sleepDuration(time.Since(t), f.dataUsageCrawlMult)
@@ -935,11 +895,6 @@
 		eventName = event.ObjectRemovedDeleteMarkerCreated
 	}
 
-	eventName := event.ObjectRemovedDelete
-	if obj.DeleteMarker {
-		eventName = event.ObjectRemovedDeleteMarkerCreated
-	}
-
 	// Notify object deleted event.
 	sendEvent(eventArgs{
 		EventName:  eventName,
