/*
 * MinIO Cloud Storage, (C) 2019 MinIO, Inc.
 *
 * Licensed under the Apache License, Version 2.0 (the "License");
 * you may not use this file except in compliance with the License.
 * You may obtain a copy of the License at
 *
 *     http://www.apache.org/licenses/LICENSE-2.0
 *
 * Unless required by applicable law or agreed to in writing, software
 * distributed under the License is distributed on an "AS IS" BASIS,
 * WITHOUT WARRANTIES OR CONDITIONS OF ANY KIND, either express or implied.
 * See the License for the specific language governing permissions and
 * limitations under the License.
 */

package cache

import (
	"errors"
	"strconv"

	"github.com/storj/minio/cmd/config"
	"github.com/storj/minio/pkg/env"
)

// Cache ENVs
const (
	Drives        = "drives"
	Exclude       = "exclude"
	Expiry        = "expiry"
	MaxUse        = "maxuse"
	Quota         = "quota"
	After         = "after"
	WatermarkLow  = "watermark_low"
	WatermarkHigh = "watermark_high"
	Range         = "range"
	Commit        = "commit"

	EnvCacheDrives        = "MINIO_CACHE_DRIVES"
	EnvCacheExclude       = "MINIO_CACHE_EXCLUDE"
	EnvCacheExpiry        = "MINIO_CACHE_EXPIRY"
	EnvCacheMaxUse        = "MINIO_CACHE_MAXUSE"
	EnvCacheQuota         = "MINIO_CACHE_QUOTA"
	EnvCacheAfter         = "MINIO_CACHE_AFTER"
	EnvCacheWatermarkLow  = "MINIO_CACHE_WATERMARK_LOW"
	EnvCacheWatermarkHigh = "MINIO_CACHE_WATERMARK_HIGH"
	EnvCacheRange         = "MINIO_CACHE_RANGE"
	EnvCacheCommit        = "MINIO_CACHE_COMMIT"

	EnvCacheEncryptionMasterKey = "MINIO_CACHE_ENCRYPTION_MASTER_KEY"

	DefaultExpiry        = "90"
	DefaultQuota         = "80"
	DefaultAfter         = "0"
	DefaultWaterMarkLow  = "70"
	DefaultWaterMarkHigh = "80"
	DefaultCacheCommit   = "writethrough"
)

// DefaultKVS - default KV settings for caching.
var (
	DefaultKVS = config.KVS{
		config.KV{
			Key:   Drives,
			Value: "",
		},
		config.KV{
			Key:   Exclude,
			Value: "",
		},
		config.KV{
			Key:   Expiry,
			Value: DefaultExpiry,
		},
		config.KV{
			Key:   Quota,
			Value: DefaultQuota,
		},
		config.KV{
			Key:   After,
			Value: DefaultAfter,
		},
		config.KV{
			Key:   WatermarkLow,
			Value: DefaultWaterMarkLow,
		},
		config.KV{
			Key:   WatermarkHigh,
			Value: DefaultWaterMarkHigh,
		},
		config.KV{
			Key:   Range,
			Value: config.EnableOn,
		},
		config.KV{
			Key:   Commit,
			Value: DefaultCacheCommit,
		},
	}
)

const (
	cacheDelimiter = ","
)

// Enabled returns if cache is enabled.
func Enabled(kvs config.KVS) bool {
	drives := kvs.Get(Drives)
	return drives != ""
}

// LookupConfig - extracts cache configuration provided by environment
// variables and merge them with provided CacheConfiguration.
func LookupConfig(kvs config.KVS) (Config, error) {
	cfg := Config{}
	if err := config.CheckValidKeys(config.CacheSubSys, kvs, DefaultKVS); err != nil {
		return cfg, err
	}

	drives := env.Get(EnvCacheDrives, kvs.Get(Drives))
	if len(drives) == 0 {
		return cfg, nil
	}

	var err error
	cfg.Drives, err = parseCacheDrives(drives)
	if err != nil {
		return cfg, err
	}

	cfg.Enabled = true
	if excludes := env.Get(EnvCacheExclude, kvs.Get(Exclude)); excludes != "" {
		cfg.Exclude, err = parseCacheExcludes(excludes)
		if err != nil {
			return cfg, err
		}
	}

	if expiryStr := env.Get(EnvCacheExpiry, kvs.Get(Expiry)); expiryStr != "" {
		cfg.Expiry, err = strconv.Atoi(expiryStr)
		if err != nil {
			return cfg, config.ErrInvalidCacheExpiryValue(err)
		}
	}

	if maxUseStr := env.Get(EnvCacheMaxUse, kvs.Get(MaxUse)); maxUseStr != "" {
		cfg.MaxUse, err = strconv.Atoi(maxUseStr)
		if err != nil {
			return cfg, config.ErrInvalidCacheQuota(err)
		}
		// maxUse should be a valid percentage.
		if cfg.MaxUse < 0 || cfg.MaxUse > 100 {
			err := errors.New("config max use value should not be null or negative")
			return cfg, config.ErrInvalidCacheQuota(err)
		}
		cfg.Quota = cfg.MaxUse
	} else if quotaStr := env.Get(EnvCacheQuota, kvs.Get(Quota)); quotaStr != "" {
		cfg.Quota, err = strconv.Atoi(quotaStr)
		if err != nil {
			return cfg, config.ErrInvalidCacheQuota(err)
		}
		// quota should be a valid percentage.
		if cfg.Quota < 0 || cfg.Quota > 100 {
			err := errors.New("config quota value should not be null or negative")
			return cfg, config.ErrInvalidCacheQuota(err)
		}
		cfg.MaxUse = cfg.Quota
	}

	if afterStr := env.Get(EnvCacheAfter, kvs.Get(After)); afterStr != "" {
		cfg.After, err = strconv.Atoi(afterStr)
		if err != nil {
			return cfg, config.ErrInvalidCacheAfter(err)
		}
		// after should be a valid value >= 0.
		if cfg.After < 0 {
			err := errors.New("cache after value cannot be less than 0")
			return cfg, config.ErrInvalidCacheAfter(err)
		}
	}

	if lowWMStr := env.Get(EnvCacheWatermarkLow, kvs.Get(WatermarkLow)); lowWMStr != "" {
		cfg.WatermarkLow, err = strconv.Atoi(lowWMStr)
		if err != nil {
			return cfg, config.ErrInvalidCacheWatermarkLow(err)
		}
		// WatermarkLow should be a valid percentage.
		if cfg.WatermarkLow < 0 || cfg.WatermarkLow > 100 {
			err := errors.New("config min watermark value should be between 0 and 100")
			return cfg, config.ErrInvalidCacheWatermarkLow(err)
		}
	}

	if highWMStr := env.Get(EnvCacheWatermarkHigh, kvs.Get(WatermarkHigh)); highWMStr != "" {
		cfg.WatermarkHigh, err = strconv.Atoi(highWMStr)
		if err != nil {
			return cfg, config.ErrInvalidCacheWatermarkHigh(err)
		}

		// MaxWatermark should be a valid percentage.
		if cfg.WatermarkHigh < 0 || cfg.WatermarkHigh > 100 {
			err := errors.New("config high watermark value should be between 0 and 100")
			return cfg, config.ErrInvalidCacheWatermarkHigh(err)
		}
	}
	if cfg.WatermarkLow > cfg.WatermarkHigh {
		err := errors.New("config high watermark value should be greater than low watermark value")
		return cfg, config.ErrInvalidCacheWatermarkHigh(err)
	}

	cfg.Range = true // by default range caching is enabled.
	if rangeStr := env.Get(EnvCacheRange, kvs.Get(Range)); rangeStr != "" {
		rng, err := config.ParseBool(rangeStr)
		if err != nil {
			return cfg, config.ErrInvalidCacheRange(err)
		}
		cfg.Range = rng
	}
	if commit := env.Get(EnvCacheCommit, kvs.Get(Commit)); commit != "" {
		cfg.CommitWriteback, err = parseCacheCommitMode(commit)
		if err != nil {
			return cfg, err
		}
<<<<<<< HEAD
=======
		if cfg.After > 0 && cfg.CommitWriteback {
			err := errors.New("cache after cannot be used with commit writeback")
			return cfg, config.ErrInvalidCacheSetting(err)
		}
>>>>>>> 96c0ce1f
	}

	return cfg, nil
}<|MERGE_RESOLUTION|>--- conflicted
+++ resolved
@@ -222,13 +222,10 @@
 		if err != nil {
 			return cfg, err
 		}
-<<<<<<< HEAD
-=======
 		if cfg.After > 0 && cfg.CommitWriteback {
 			err := errors.New("cache after cannot be used with commit writeback")
 			return cfg, config.ErrInvalidCacheSetting(err)
 		}
->>>>>>> 96c0ce1f
 	}
 
 	return cfg, nil
