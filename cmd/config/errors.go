/*
 * MinIO Cloud Storage, (C) 2018-2019 MinIO, Inc.
 *
 * Licensed under the Apache License, Version 2.0 (the "License");
 * you may not use this file except in compliance with the License.
 * You may obtain a copy of the License at
 *
 *     http://www.apache.org/licenses/LICENSE-2.0
 *
 * Unless required by applicable law or agreed to in writing, software
 * distributed under the License is distributed on an "AS IS" BASIS,
 * WITHOUT WARRANTIES OR CONDITIONS OF ANY KIND, either express or implied.
 * See the License for the specific language governing permissions and
 * limitations under the License.
 */

package config

// UI errors
var (
	ErrInvalidBrowserValue = newErrFn(
		"Invalid browser value",
		"Please check the passed value",
		"Browser can only accept `on` and `off` values. To disable web browser access, set this value to `off`",
	)

	ErrInvalidFSOSyncValue = newErrFn(
		"Invalid O_SYNC value",
		"Please check the passed value",
		"Can only accept `on` and `off` values. To enable O_SYNC for fs backend, set this value to `on`",
	)

	ErrInvalidDomainValue = newErrFn(
		"Invalid domain value",
		"Please check the passed value",
		"Domain can only accept DNS compatible values",
	)

	ErrInvalidErasureSetSize = newErrFn(
		"Invalid erasure set size",
		"Please check the passed value",
		"Erasure set can only accept any of [4, 5, 6, 7, 8, 9, 10, 11, 12, 13, 14, 15, 16] values",
	)

	ErrInvalidWormValue = newErrFn(
		"Invalid WORM value",
		"Please check the passed value",
		"WORM can only accept `on` and `off` values. To enable WORM, set this value to `on`",
	)

	ErrInvalidCacheDrivesValue = newErrFn(
		"Invalid cache drive value",
		"Please check the value in this ENV variable",
		"MINIO_CACHE_DRIVES: Mounted drives or directories are delimited by `,`",
	)

	ErrInvalidCacheExcludesValue = newErrFn(
		"Invalid cache excludes value",
		"Please check the passed value",
		"MINIO_CACHE_EXCLUDE: Cache exclusion patterns are delimited by `,`",
	)

	ErrInvalidCacheExpiryValue = newErrFn(
		"Invalid cache expiry value",
		"Please check the passed value",
		"MINIO_CACHE_EXPIRY: Valid cache expiry duration must be in days",
	)

	ErrInvalidCacheQuota = newErrFn(
		"Invalid cache quota value",
		"Please check the passed value",
		"MINIO_CACHE_QUOTA: Valid cache quota value must be between 0-100",
	)

	ErrInvalidCacheAfter = newErrFn(
		"Invalid cache after value",
		"Please check the passed value",
		"MINIO_CACHE_AFTER: Valid cache after value must be 0 or greater",
	)

	ErrInvalidCacheWatermarkLow = newErrFn(
		"Invalid cache low watermark value",
		"Please check the passed value",
		"MINIO_CACHE_WATERMARK_LOW: Valid cache low watermark value must be between 0-100",
	)

	ErrInvalidCacheWatermarkHigh = newErrFn(
		"Invalid cache high watermark value",
		"Please check the passed value",
		"MINIO_CACHE_WATERMARK_HIGH: Valid cache high watermark value must be between 0-100",
	)

	ErrInvalidCacheEncryptionKey = newErrFn(
		"Invalid cache encryption master key value",
		"Please check the passed value",
		"MINIO_CACHE_ENCRYPTION_MASTER_KEY: For more information, please refer to https://docs.min.io/docs/minio-disk-cache-guide",
	)

	ErrInvalidCacheRange = newErrFn(
		"Invalid cache range value",
		"Please check the passed value",
		"MINIO_CACHE_RANGE: Valid expected value is `on` or `off`",
	)

	ErrInvalidCacheCommitValue = newErrFn(
		"Invalid cache commit value",
		"Please check the passed value",
		"MINIO_CACHE_COMMIT: Valid expected value is `writeback` or `writethrough`",
	)

<<<<<<< HEAD
=======
	ErrInvalidCacheSetting = newErrFn(
		"Incompatible cache setting",
		"Please check the passed value",
		"MINIO_CACHE_AFTER cannot be used with MINIO_CACHE_COMMIT setting",
	)
>>>>>>> 96c0ce1f
	ErrInvalidRotatingCredentialsBackendEncrypted = newErrFn(
		"Invalid rotating credentials",
		"Please set correct rotating credentials in the environment for decryption",
		`Detected encrypted config backend, correct old access and secret keys should be specified via environment variables MINIO_ACCESS_KEY_OLD and MINIO_SECRET_KEY_OLD to be able to re-encrypt the MinIO config, user IAM and policies with new credentials`,
	)

	ErrInvalidCredentialsBackendEncrypted = newErrFn(
		"Invalid credentials",
		"Please set correct credentials in the environment for decryption",
		`Detected encrypted config backend, correct access and secret keys should be specified via environment variables MINIO_ACCESS_KEY and MINIO_SECRET_KEY to be able to decrypt the MinIO config, user IAM and policies`,
	)

	ErrMissingCredentialsBackendEncrypted = newErrFn(
		"Credentials missing",
		"Please set your credentials in the environment",
		`Detected encrypted config backend, access and secret keys should be specified via environment variables MINIO_ACCESS_KEY and MINIO_SECRET_KEY to be able to decrypt the MinIO config, user IAM and policies`,
	)

	ErrInvalidCredentials = newErrFn(
		"Invalid credentials",
		"Please provide correct credentials",
		`Access key length should be at least 3, and secret key length at least 8 characters`,
	)

	ErrEnvCredentialsMissingGateway = newErrFn(
		"Credentials missing",
		"Please set your credentials in the environment",
		`In Gateway mode, access and secret keys should be specified via environment variables MINIO_ACCESS_KEY and MINIO_SECRET_KEY respectively`,
	)

	ErrEnvCredentialsMissingDistributed = newErrFn(
		"Credentials missing",
		"Please set your credentials in the environment",
		`In distributed server mode, access and secret keys should be specified via environment variables MINIO_ACCESS_KEY and MINIO_SECRET_KEY respectively`,
	)

	ErrInvalidErasureEndpoints = newErrFn(
		"Invalid endpoint(s) in erasure mode",
		"Please provide correct combination of local/remote paths",
		"For more information, please refer to https://docs.min.io/docs/minio-erasure-code-quickstart-guide",
	)

	ErrInvalidNumberOfErasureEndpoints = newErrFn(
		"Invalid total number of endpoints for erasure mode",
		"Please provide an even number of endpoints greater or equal to 4",
		"For more information, please refer to https://docs.min.io/docs/minio-erasure-code-quickstart-guide",
	)

	ErrStorageClassValue = newErrFn(
		"Invalid storage class value",
		"Please check the value",
		`MINIO_STORAGE_CLASS_STANDARD: Format "EC:<Default_Parity_Standard_Class>" (e.g. "EC:3"). This sets the number of parity disks for MinIO server in Standard mode. Objects are stored in Standard mode, if storage class is not defined in Put request
MINIO_STORAGE_CLASS_RRS: Format "EC:<Default_Parity_Reduced_Redundancy_Class>" (e.g. "EC:3"). This sets the number of parity disks for MinIO server in Reduced Redundancy mode. Objects are stored in Reduced Redundancy mode, if Put request specifies RRS storage class
Refer to the link https://github.com/storj/minio/tree/master/docs/erasure/storage-class for more information`,
	)

	ErrUnexpectedBackendVersion = newErrFn(
		"Backend version seems to be too recent",
		"Please update to the latest MinIO version",
		"",
	)

	ErrInvalidAddressFlag = newErrFn(
		"--address input is invalid",
		"Please check --address parameter",
		`--address binds to a specific ADDRESS:PORT, ADDRESS can be an IPv4/IPv6 address or hostname (default port is ':9000')
	Examples: --address ':443'
		  --address '172.16.34.31:9000'
		  --address '[fe80::da00:a6c8:e3ae:ddd7]:9000'`,
	)

	ErrInvalidFSEndpoint = newErrFn(
		"Invalid endpoint for standalone FS mode",
		"Please check the FS endpoint",
		`FS mode requires only one writable disk path
Example 1:
   $ minio server /data/minio/`,
	)

	ErrUnsupportedBackend = newErrFn(
		"Unable to write to the backend",
		"Please ensure your disk supports O_DIRECT",
		"",
	)

	ErrUnableToWriteInBackend = newErrFn(
		"Unable to write to the backend",
		"Please ensure MinIO binary has write permissions for the backend",
		`Verify if MinIO binary is running as the same user who has write permissions for the backend`,
	)

	ErrPortAlreadyInUse = newErrFn(
		"Port is already in use",
		"Please ensure no other program uses the same address/port",
		"",
	)

	ErrPortAccess = newErrFn(
		"Unable to use specified port",
		"Please ensure MinIO binary has 'cap_net_bind_service=+ep' permissions",
		`Use 'sudo setcap cap_net_bind_service=+ep /path/to/minio' to provide sufficient permissions`,
	)

	ErrSSLUnexpectedError = newErrFn(
		"Invalid TLS certificate",
		"Please check the content of your certificate data",
		`Only PEM (x.509) format is accepted as valid public & private certificates`,
	)

	ErrSSLUnexpectedData = newErrFn(
		"Invalid TLS certificate",
		"Please check your certificate",
		"",
	)

	ErrSSLNoPassword = newErrFn(
		"Missing TLS password",
		"Please set the password to environment variable `MINIO_CERT_PASSWD` so that the private key can be decrypted",
		"",
	)

	ErrNoCertsAndHTTPSEndpoints = newErrFn(
		"HTTPS specified in endpoints, but no TLS certificate is found on the local machine",
		"Please add TLS certificate or use HTTP endpoints only",
		"Refer to https://docs.min.io/docs/how-to-secure-access-to-minio-server-with-tls for information about how to load a TLS certificate in your server",
	)

	ErrCertsAndHTTPEndpoints = newErrFn(
		"HTTP specified in endpoints, but the server in the local machine is configured with a TLS certificate",
		"Please remove the certificate in the configuration directory or switch to HTTPS",
		"",
	)

	ErrSSLWrongPassword = newErrFn(
		"Unable to decrypt the private key using the provided password",
		"Please set the correct password in environment variable `MINIO_CERT_PASSWD`",
		"",
	)

	ErrUnexpectedError = newErrFn(
		"Unexpected error",
		"Please contact MinIO at https://slack.min.io",
		"",
	)

	ErrInvalidCompressionIncludesValue = newErrFn(
		"Invalid compression include value",
		"Please check the passed value",
		"Compress extensions/mime-types are delimited by `,`. For eg, MINIO_COMPRESS_MIME_TYPES=\"A,B,C\"",
	)

	ErrInvalidGWSSEValue = newErrFn(
		"Invalid gateway SSE value",
		"Please check the passed value",
		"MINIO_GATEWAY_SSE: Gateway SSE accepts only C and S3 as valid values. Delimit by `;` to set more than one value",
	)

	ErrInvalidGWSSEEnvValue = newErrFn(
		"Invalid gateway SSE configuration",
		"",
		"Refer to https://docs.min.io/docs/minio-kms-quickstart-guide.html for setting up SSE",
	)
)<|MERGE_RESOLUTION|>--- conflicted
+++ resolved
@@ -108,14 +108,11 @@
 		"MINIO_CACHE_COMMIT: Valid expected value is `writeback` or `writethrough`",
 	)
 
-<<<<<<< HEAD
-=======
 	ErrInvalidCacheSetting = newErrFn(
 		"Incompatible cache setting",
 		"Please check the passed value",
 		"MINIO_CACHE_AFTER cannot be used with MINIO_CACHE_COMMIT setting",
 	)
->>>>>>> 96c0ce1f
 	ErrInvalidRotatingCredentialsBackendEncrypted = newErrFn(
 		"Invalid rotating credentials",
 		"Please set correct rotating credentials in the environment for decryption",
