--- conflicted
+++ resolved
@@ -23,15 +23,9 @@
 )
 
 // Composed function registering routers for only distributed Erasure setup.
-<<<<<<< HEAD
-func registerDistErasureRouters(router *mux.Router, endpointServerSets EndpointServerSets) {
-	// Register storage REST router only if its a distributed setup.
-	registerStorageRESTHandlers(router, endpointServerSets)
-=======
 func registerDistErasureRouters(router *mux.Router, endpointServerPools EndpointServerPools) {
 	// Register storage REST router only if its a distributed setup.
 	registerStorageRESTHandlers(router, endpointServerPools)
->>>>>>> 96c0ce1f
 
 	// Register peer REST router only if its a distributed setup.
 	registerPeerRESTHandlers(router)
@@ -40,11 +34,7 @@
 	registerBootstrapRESTHandlers(router)
 
 	// Register distributed namespace lock routers.
-<<<<<<< HEAD
-	registerLockRESTHandlers(router, endpointServerSets)
-=======
 	registerLockRESTHandlers(router, endpointServerPools)
->>>>>>> 96c0ce1f
 }
 
 // List of some generic handlers which are applied for all incoming requests.
@@ -93,22 +83,14 @@
 }
 
 // configureServer handler returns final handler for the http server.
-<<<<<<< HEAD
-func configureServerHandler(endpointServerSets EndpointServerSets) (http.Handler, error) {
-=======
 func configureServerHandler(endpointServerPools EndpointServerPools) (http.Handler, error) {
->>>>>>> 96c0ce1f
 	// Initialize router. `SkipClean(true)` stops gorilla/mux from
 	// normalizing URL path minio/minio#3256
 	router := mux.NewRouter().SkipClean(true).UseEncodedPath()
 
 	// Initialize distributed NS lock.
 	if globalIsDistErasure {
-<<<<<<< HEAD
-		registerDistErasureRouters(router, endpointServerSets)
-=======
 		registerDistErasureRouters(router, endpointServerPools)
->>>>>>> 96c0ce1f
 	}
 
 	// Add STS router always.
