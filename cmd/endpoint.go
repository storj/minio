/*
 * MinIO Cloud Storage, (C) 2017-2019 MinIO, Inc.
 *
 * Licensed under the Apache License, Version 2.0 (the "License");
 * you may not use this file except in compliance with the License.
 * You may obtain a copy of the License at
 *
 *     http://www.apache.org/licenses/LICENSE-2.0
 *
 * Unless required by applicable law or agreed to in writing, software
 * distributed under the License is distributed on an "AS IS" BASIS,
 * WITHOUT WARRANTIES OR CONDITIONS OF ANY KIND, either express or implied.
 * See the License for the specific language governing permissions and
 * limitations under the License.
 */

package cmd

import (
	"context"
	"crypto/tls"
	"errors"
	"fmt"
	"net"
	"net/http"
	"net/url"
	"path"
	"path/filepath"
	"reflect"
	"runtime"
	"sort"
	"strconv"
	"strings"
	"time"

	"github.com/dustin/go-humanize"
	"github.com/minio/minio-go/v7/pkg/set"
<<<<<<< HEAD
	"github.com/storj/minio/cmd/config"
	xhttp "github.com/storj/minio/cmd/http"
	"github.com/storj/minio/cmd/logger"
	"github.com/storj/minio/cmd/rest"
	"github.com/storj/minio/pkg/env"
	"github.com/storj/minio/pkg/mountinfo"
	xnet "github.com/storj/minio/pkg/net"
=======
	"github.com/minio/minio/cmd/config"
	xhttp "github.com/minio/minio/cmd/http"
	"github.com/minio/minio/cmd/logger"
	"github.com/minio/minio/cmd/rest"
	"github.com/minio/minio/pkg/env"
	"github.com/minio/minio/pkg/mountinfo"
	xnet "github.com/minio/minio/pkg/net"
>>>>>>> 96c0ce1f
)

// EndpointType - enum for endpoint type.
type EndpointType int

const (
	// PathEndpointType - path style endpoint type enum.
	PathEndpointType EndpointType = iota + 1

	// URLEndpointType - URL style endpoint type enum.
	URLEndpointType
)

// ProxyEndpoint - endpoint used for proxy redirects
// See proxyRequest() for details.
type ProxyEndpoint struct {
	Endpoint
	Transport *http.Transport
}

// Endpoint - any type of endpoint.
type Endpoint struct {
	*url.URL
	IsLocal bool
}

func (endpoint Endpoint) String() string {
	if endpoint.Host == "" {
		return endpoint.Path
	}

	return endpoint.URL.String()
}

// Type - returns type of endpoint.
func (endpoint Endpoint) Type() EndpointType {
	if endpoint.Host == "" {
		return PathEndpointType
	}

	return URLEndpointType
}

// HTTPS - returns true if secure for URLEndpointType.
func (endpoint Endpoint) HTTPS() bool {
	return endpoint.Scheme == "https"
}

// UpdateIsLocal - resolves the host and updates if it is local or not.
func (endpoint *Endpoint) UpdateIsLocal() (err error) {
	if !endpoint.IsLocal {
		endpoint.IsLocal, err = isLocalHost(endpoint.Hostname(), endpoint.Port(), globalMinioPort)
		if err != nil {
			return err
		}
	}
	return nil
}

// NewEndpoint - returns new endpoint based on given arguments.
func NewEndpoint(arg string) (ep Endpoint, e error) {
	// isEmptyPath - check whether given path is not empty.
	isEmptyPath := func(path string) bool {
		return path == "" || path == SlashSeparator || path == `\`
	}

	if isEmptyPath(arg) {
		return ep, fmt.Errorf("empty or root endpoint is not supported")
	}

	var isLocal bool
	var host string
	u, err := url.Parse(arg)
	if err == nil && u.Host != "" {
		// URL style of endpoint.
		// Valid URL style endpoint is
		// - Scheme field must contain "http" or "https"
		// - All field should be empty except Host and Path.
		if !((u.Scheme == "http" || u.Scheme == "https") &&
			u.User == nil && u.Opaque == "" && !u.ForceQuery && u.RawQuery == "" && u.Fragment == "") {
			return ep, fmt.Errorf("invalid URL endpoint format")
		}

		var port string
		host, port, err = net.SplitHostPort(u.Host)
		if err != nil {
			if !strings.Contains(err.Error(), "missing port in address") {
				return ep, fmt.Errorf("invalid URL endpoint format: %w", err)
			}

			host = u.Host
		} else {
			var p int
			p, err = strconv.Atoi(port)
			if err != nil {
				return ep, fmt.Errorf("invalid URL endpoint format: invalid port number")
			} else if p < 1 || p > 65535 {
				return ep, fmt.Errorf("invalid URL endpoint format: port number must be between 1 to 65535")
			}
		}
		if i := strings.Index(host, "%"); i > -1 {
			host = host[:i]
		}

		if host == "" {
			return ep, fmt.Errorf("invalid URL endpoint format: empty host name")
		}

		// As this is path in the URL, we should use path package, not filepath package.
		// On MS Windows, filepath.Clean() converts into Windows path style ie `/foo` becomes `\foo`
		u.Path = path.Clean(u.Path)
		if isEmptyPath(u.Path) {
			return ep, fmt.Errorf("empty or root path is not supported in URL endpoint")
		}

		// On windows having a preceding SlashSeparator will cause problems, if the
		// command line already has C:/<export-folder/ in it. Final resulting
		// path on windows might become C:/C:/ this will cause problems
		// of starting minio server properly in distributed mode on windows.
		// As a special case make sure to trim the separator.

		// NOTE: It is also perfectly fine for windows users to have a path
		// without C:/ since at that point we treat it as relative path
		// and obtain the full filesystem path as well. Providing C:/
		// style is necessary to provide paths other than C:/,
		// such as F:/, D:/ etc.
		//
		// Another additional benefit here is that this style also
		// supports providing \\host\share support as well.
		if runtime.GOOS == globalWindowsOSName {
			if filepath.VolumeName(u.Path[1:]) != "" {
				u.Path = u.Path[1:]
			}
		}

	} else {
		// Only check if the arg is an ip address and ask for scheme since its absent.
		// localhost, example.com, any FQDN cannot be disambiguated from a regular file path such as
		// /mnt/export1. So we go ahead and start the minio server in FS modes in these cases.
		if isHostIP(arg) {
			return ep, fmt.Errorf("invalid URL endpoint format: missing scheme http or https")
		}
		absArg, err := filepath.Abs(arg)
		if err != nil {
			return Endpoint{}, fmt.Errorf("absolute path failed %s", err)
		}
		u = &url.URL{Path: path.Clean(absArg)}
		isLocal = true
	}

	return Endpoint{
		URL:     u,
		IsLocal: isLocal,
	}, nil
}

// ZoneEndpoints represent endpoints in a given zone
// along with its setCount and setDriveCount.
type ZoneEndpoints struct {
	SetCount     int
	DrivesPerSet int
	Endpoints    Endpoints
}

<<<<<<< HEAD
// EndpointServerSets - list of list of endpoints
type EndpointServerSets []ZoneEndpoints

// GetLocalZoneIdx returns the zone which endpoint belongs to locally.
// if ep is remote this code will return -1 zoneIndex
func (l EndpointServerSets) GetLocalZoneIdx(ep Endpoint) int {
=======
// EndpointServerPools - list of list of endpoints
type EndpointServerPools []ZoneEndpoints

// GetLocalZoneIdx returns the zone which endpoint belongs to locally.
// if ep is remote this code will return -1 zoneIndex
func (l EndpointServerPools) GetLocalZoneIdx(ep Endpoint) int {
>>>>>>> 96c0ce1f
	for i, zep := range l {
		for _, cep := range zep.Endpoints {
			if cep.IsLocal && ep.IsLocal {
				if reflect.DeepEqual(cep, ep) {
					return i
				}
			}
		}
	}
	return -1
}

// Add add zone endpoints
<<<<<<< HEAD
func (l *EndpointServerSets) Add(zeps ZoneEndpoints) error {
=======
func (l *EndpointServerPools) Add(zeps ZoneEndpoints) error {
>>>>>>> 96c0ce1f
	existSet := set.NewStringSet()
	for _, zep := range *l {
		for _, ep := range zep.Endpoints {
			existSet.Add(ep.String())
		}
	}
<<<<<<< HEAD
	// Validate if there are duplicate endpoints across serverSets
=======
	// Validate if there are duplicate endpoints across serverPools
>>>>>>> 96c0ce1f
	for _, ep := range zeps.Endpoints {
		if existSet.Contains(ep.String()) {
			return fmt.Errorf("duplicate endpoints found")
		}
	}
	*l = append(*l, zeps)
	return nil
}

// FirstLocal returns true if the first endpoint is local.
<<<<<<< HEAD
func (l EndpointServerSets) FirstLocal() bool {
=======
func (l EndpointServerPools) FirstLocal() bool {
>>>>>>> 96c0ce1f
	return l[0].Endpoints[0].IsLocal
}

// HTTPS - returns true if secure for URLEndpointType.
<<<<<<< HEAD
func (l EndpointServerSets) HTTPS() bool {
=======
func (l EndpointServerPools) HTTPS() bool {
>>>>>>> 96c0ce1f
	return l[0].Endpoints.HTTPS()
}

// NEndpoints - returns all nodes count
<<<<<<< HEAD
func (l EndpointServerSets) NEndpoints() (count int) {
=======
func (l EndpointServerPools) NEndpoints() (count int) {
>>>>>>> 96c0ce1f
	for _, ep := range l {
		count += len(ep.Endpoints)
	}
	return count
}

// Hostnames - returns list of unique hostnames
<<<<<<< HEAD
func (l EndpointServerSets) Hostnames() []string {
=======
func (l EndpointServerPools) Hostnames() []string {
>>>>>>> 96c0ce1f
	foundSet := set.NewStringSet()
	for _, ep := range l {
		for _, endpoint := range ep.Endpoints {
			if foundSet.Contains(endpoint.Hostname()) {
				continue
			}
			foundSet.Add(endpoint.Hostname())
		}
	}
	return foundSet.ToSlice()
}

// hostsSorted will return all hosts found.
// The LOCAL host will be nil, but the indexes of all hosts should
// remain consistent across the cluster.
<<<<<<< HEAD
func (l EndpointServerSets) hostsSorted() []*xnet.Host {
=======
func (l EndpointServerPools) hostsSorted() []*xnet.Host {
>>>>>>> 96c0ce1f
	peers, localPeer := l.peers()
	sort.Strings(peers)
	hosts := make([]*xnet.Host, len(peers))
	for i, hostStr := range peers {
		if hostStr == localPeer {
			continue
		}
		host, err := xnet.ParseHost(hostStr)
		if err != nil {
			logger.LogIf(GlobalContext, err)
			continue
		}
		hosts[i] = host
	}

	return hosts
}

// peers will return all peers, including local.
// The local peer is returned as a separate string.
<<<<<<< HEAD
func (l EndpointServerSets) peers() (peers []string, local string) {
=======
func (l EndpointServerPools) peers() (peers []string, local string) {
>>>>>>> 96c0ce1f
	allSet := set.NewStringSet()
	for _, ep := range l {
		for _, endpoint := range ep.Endpoints {
			if endpoint.Type() != URLEndpointType {
				continue
			}

			peer := endpoint.Host
			if endpoint.IsLocal {
				if _, port := mustSplitHostPort(peer); port == globalMinioPort {
					local = peer
				}
			}

			allSet.Add(peer)
		}
	}

	return allSet.ToSlice(), local
}

// Endpoints - list of same type of endpoint.
type Endpoints []Endpoint

// HTTPS - returns true if secure for URLEndpointType.
func (endpoints Endpoints) HTTPS() bool {
	return endpoints[0].HTTPS()
}

// GetString - returns endpoint string of i-th endpoint (0-based),
// and empty string for invalid indexes.
func (endpoints Endpoints) GetString(i int) string {
	if i < 0 || i >= len(endpoints) {
		return ""
	}
	return endpoints[i].String()
}

func hostResolveToLocalhost(endpoint Endpoint) bool {
	hostIPs, err := getHostIP(endpoint.Hostname())
	if err != nil {
		// Log the message to console about the host resolving
		reqInfo := (&logger.ReqInfo{}).AppendTags(
			"host",
			endpoint.Hostname(),
		)
		ctx := logger.SetReqInfo(GlobalContext, reqInfo)
		logger.LogIf(ctx, err, logger.Application)
		return false
	}
	var loopback int
	for _, hostIP := range hostIPs.ToSlice() {
		if net.ParseIP(hostIP).IsLoopback() {
			loopback++
		}
	}
	return loopback == len(hostIPs)
}

func (endpoints Endpoints) atleastOneEndpointLocal() bool {
	for _, endpoint := range endpoints {
		if endpoint.IsLocal {
			return true
		}
	}
	return false
}

// UpdateIsLocal - resolves the host and discovers the local host.
func (endpoints Endpoints) UpdateIsLocal(foundPrevLocal bool) error {
	orchestrated := IsDocker() || IsKubernetes()
	k8sReplicaSet := IsKubernetesReplicaSet()

	var epsResolved int
	var foundLocal bool
	resolvedList := make([]bool, len(endpoints))
	// Mark the starting time
	startTime := time.Now()
	keepAliveTicker := time.NewTicker(10 * time.Millisecond)
	defer keepAliveTicker.Stop()
	for {
		// Break if the local endpoint is found already Or all the endpoints are resolved.
		if foundLocal || (epsResolved == len(endpoints)) {
			break
		}
		// Retry infinitely on Kubernetes and Docker swarm.
		// This is needed as the remote hosts are sometime
		// not available immediately.
		select {
		case <-globalOSSignalCh:
			return fmt.Errorf("The endpoint resolution got interrupted")
		default:
			for i, resolved := range resolvedList {
				if resolved {
					// Continue if host is already resolved.
					continue
				}

				// Log the message to console about the host resolving
				reqInfo := (&logger.ReqInfo{}).AppendTags(
					"host",
					endpoints[i].Hostname(),
				)

				if k8sReplicaSet && hostResolveToLocalhost(endpoints[i]) {
					err := fmt.Errorf("host %s resolves to 127.*, DNS incorrectly configured retrying",
						endpoints[i])
					// time elapsed
					timeElapsed := time.Since(startTime)
					// log error only if more than 1s elapsed
					if timeElapsed > time.Second {
						reqInfo.AppendTags("elapsedTime",
							humanize.RelTime(startTime,
								startTime.Add(timeElapsed),
								"elapsed",
								""))
						ctx := logger.SetReqInfo(GlobalContext, reqInfo)
						logger.LogIf(ctx, err, logger.Application)
					}
					continue
				}

				// return err if not Docker or Kubernetes
				// We use IsDocker() to check for Docker environment
				// We use IsKubernetes() to check for Kubernetes environment
				isLocal, err := isLocalHost(endpoints[i].Hostname(),
					endpoints[i].Port(),
					globalMinioPort,
				)
				if err != nil && !orchestrated {
					return err
				}
				if err != nil {
					// time elapsed
					timeElapsed := time.Since(startTime)
					// log error only if more than 1s elapsed
					if timeElapsed > time.Second {
						reqInfo.AppendTags("elapsedTime",
							humanize.RelTime(startTime,
								startTime.Add(timeElapsed),
								"elapsed",
								"",
							))
						ctx := logger.SetReqInfo(GlobalContext,
							reqInfo)
						logger.LogIf(ctx, err, logger.Application)
					}
				} else {
					resolvedList[i] = true
					endpoints[i].IsLocal = isLocal
					if k8sReplicaSet && !endpoints.atleastOneEndpointLocal() && !foundPrevLocal {
						// In replicated set in k8s deployment, IPs might
						// get resolved for older IPs, add this code
						// to ensure that we wait for this server to
						// participate atleast one disk and be local.
						//
						// In special cases for replica set with expanded
						// zone setups we need to make sure to provide
						// value of foundPrevLocal from zone1 if we already
						// found a local setup. Only if we haven't found
						// previous local we continue to wait to look for
						// atleast one local.
						resolvedList[i] = false
						// time elapsed
						err := fmt.Errorf("no endpoint is local to this host: %s", endpoints[i])
						timeElapsed := time.Since(startTime)
						// log error only if more than 1s elapsed
						if timeElapsed > time.Second {
							reqInfo.AppendTags("elapsedTime",
								humanize.RelTime(startTime,
									startTime.Add(timeElapsed),
									"elapsed",
									"",
								))
							ctx := logger.SetReqInfo(GlobalContext,
								reqInfo)
							logger.LogIf(ctx, err, logger.Application)
						}
						continue
					}
					epsResolved++
					if !foundLocal {
						foundLocal = isLocal
					}
				}
			}

			// Wait for the tick, if the there exist a local endpoint in discovery.
			// Non docker/kubernetes environment we do not need to wait.
			if !foundLocal && orchestrated {
				<-keepAliveTicker.C
			}
		}
	}

	// On Kubernetes/Docker setups DNS resolves inappropriately sometimes
	// where there are situations same endpoints with multiple disks
	// come online indicating either one of them is local and some
	// of them are not local. This situation can never happen and
	// its only a possibility in orchestrated deployments with dynamic
	// DNS. Following code ensures that we treat if one of the endpoint
	// says its local for a given host - it is true for all endpoints
	// for the same host. Following code ensures that this assumption
	// is true and it works in all scenarios and it is safe to assume
	// for a given host.
	endpointLocalMap := make(map[string]bool)
	for _, ep := range endpoints {
		if ep.IsLocal {
			endpointLocalMap[ep.Host] = ep.IsLocal
		}
	}
	for i := range endpoints {
		endpoints[i].IsLocal = endpointLocalMap[endpoints[i].Host]
	}
	return nil
}

// NewEndpoints - returns new endpoint list based on input args.
func NewEndpoints(args ...string) (endpoints Endpoints, err error) {
	var endpointType EndpointType
	var scheme string

	uniqueArgs := set.NewStringSet()
	// Loop through args and adds to endpoint list.
	for i, arg := range args {
		endpoint, err := NewEndpoint(arg)
		if err != nil {
			return nil, fmt.Errorf("'%s': %s", arg, err.Error())
		}

		// All endpoints have to be same type and scheme if applicable.
		if i == 0 {
			endpointType = endpoint.Type()
			scheme = endpoint.Scheme
		} else if endpoint.Type() != endpointType {
			return nil, fmt.Errorf("mixed style endpoints are not supported")
		} else if endpoint.Scheme != scheme {
			return nil, fmt.Errorf("mixed scheme is not supported")
		}

		arg = endpoint.String()
		if uniqueArgs.Contains(arg) {
			return nil, fmt.Errorf("duplicate endpoints found")
		}
		uniqueArgs.Add(arg)
		endpoints = append(endpoints, endpoint)
	}

	return endpoints, nil
}

// Checks if there are any cross device mounts.
func checkCrossDeviceMounts(endpoints Endpoints) (err error) {
	var absPaths []string
	for _, endpoint := range endpoints {
		if endpoint.IsLocal {
			var absPath string
			absPath, err = filepath.Abs(endpoint.Path)
			if err != nil {
				return err
			}
			absPaths = append(absPaths, absPath)
		}
	}
	return mountinfo.CheckCrossDevice(absPaths)
}

// CreateEndpoints - validates and creates new endpoints for given args.
func CreateEndpoints(serverAddr string, foundLocal bool, args ...[]string) (Endpoints, SetupType, error) {
	var endpoints Endpoints
	var setupType SetupType
	var err error

	// Check whether serverAddr is valid for this host.
	if err = CheckLocalServerAddr(serverAddr); err != nil {
		return endpoints, setupType, err
	}

	_, serverAddrPort := mustSplitHostPort(serverAddr)

	// For single arg, return FS setup.
	if len(args) == 1 && len(args[0]) == 1 {
		var endpoint Endpoint
		endpoint, err = NewEndpoint(args[0][0])
		if err != nil {
			return endpoints, setupType, err
		}
		if err := endpoint.UpdateIsLocal(); err != nil {
			return endpoints, setupType, err
		}
		if endpoint.Type() != PathEndpointType {
			return endpoints, setupType, config.ErrInvalidFSEndpoint(nil).Msg("use path style endpoint for FS setup")
		}
		endpoints = append(endpoints, endpoint)
		setupType = FSSetupType

		// Check for cross device mounts if any.
		if err = checkCrossDeviceMounts(endpoints); err != nil {
			return endpoints, setupType, config.ErrInvalidFSEndpoint(nil).Msg(err.Error())
		}

		return endpoints, setupType, nil
	}

	for _, iargs := range args {
		// Convert args to endpoints
		eps, err := NewEndpoints(iargs...)
		if err != nil {
			return endpoints, setupType, config.ErrInvalidErasureEndpoints(nil).Msg(err.Error())
		}

		// Check for cross device mounts if any.
		if err = checkCrossDeviceMounts(eps); err != nil {
			return endpoints, setupType, config.ErrInvalidErasureEndpoints(nil).Msg(err.Error())
		}

		endpoints = append(endpoints, eps...)
	}

	if len(endpoints) == 0 {
		return endpoints, setupType, config.ErrInvalidErasureEndpoints(nil).Msg("invalid number of endpoints")
	}

	// Return Erasure setup when all endpoints are path style.
	if endpoints[0].Type() == PathEndpointType {
		setupType = ErasureSetupType
		return endpoints, setupType, nil
	}

	if err = endpoints.UpdateIsLocal(foundLocal); err != nil {
		return endpoints, setupType, config.ErrInvalidErasureEndpoints(nil).Msg(err.Error())
	}

	// Here all endpoints are URL style.
	endpointPathSet := set.NewStringSet()
	localEndpointCount := 0
	localServerHostSet := set.NewStringSet()
	localPortSet := set.NewStringSet()

	for _, endpoint := range endpoints {
		endpointPathSet.Add(endpoint.Path)
		if endpoint.IsLocal {
			localServerHostSet.Add(endpoint.Hostname())

			var port string
			_, port, err = net.SplitHostPort(endpoint.Host)
			if err != nil {
				port = serverAddrPort
			}
			localPortSet.Add(port)

			localEndpointCount++
		}
	}

	// Check whether same path is not used in endpoints of a host on different port.
	{
		pathIPMap := make(map[string]set.StringSet)
		for _, endpoint := range endpoints {
			host := endpoint.Hostname()
			hostIPSet, _ := getHostIP(host)
			if IPSet, ok := pathIPMap[endpoint.Path]; ok {
				if !IPSet.Intersection(hostIPSet).IsEmpty() {
					return endpoints, setupType,
						config.ErrInvalidErasureEndpoints(nil).Msg(fmt.Sprintf("path '%s' can not be served by different port on same address", endpoint.Path))
				}
				pathIPMap[endpoint.Path] = IPSet.Union(hostIPSet)
			} else {
				pathIPMap[endpoint.Path] = hostIPSet
			}
		}
	}

	// Check whether same path is used for more than 1 local endpoints.
	{
		localPathSet := set.CreateStringSet()
		for _, endpoint := range endpoints {
			if !endpoint.IsLocal {
				continue
			}
			if localPathSet.Contains(endpoint.Path) {
				return endpoints, setupType,
					config.ErrInvalidErasureEndpoints(nil).Msg(fmt.Sprintf("path '%s' cannot be served by different address on same server", endpoint.Path))
			}
			localPathSet.Add(endpoint.Path)
		}
	}

	// All endpoints are pointing to local host
	if len(endpoints) == localEndpointCount {
		// If all endpoints have same port number, Just treat it as local erasure setup
		// using URL style endpoints.
		if len(localPortSet) == 1 {
			if len(localServerHostSet) > 1 {
				return endpoints, setupType,
					config.ErrInvalidErasureEndpoints(nil).Msg("all local endpoints should not have different hostnames/ips")
			}
			return endpoints, ErasureSetupType, nil
		}

		// Even though all endpoints are local, but those endpoints use different ports.
		// This means it is DistErasure setup.
	}

	// Add missing port in all endpoints.
	for i := range endpoints {
		_, port, err := net.SplitHostPort(endpoints[i].Host)
		if err != nil {
			endpoints[i].Host = net.JoinHostPort(endpoints[i].Host, serverAddrPort)
		} else if endpoints[i].IsLocal && serverAddrPort != port {
			// If endpoint is local, but port is different than serverAddrPort, then make it as remote.
			endpoints[i].IsLocal = false
		}
	}

	uniqueArgs := set.NewStringSet()
	for _, endpoint := range endpoints {
		uniqueArgs.Add(endpoint.Host)
	}

	// Error out if we have less than 2 unique servers.
	if len(uniqueArgs.ToSlice()) < 2 && setupType == DistErasureSetupType {
		err := fmt.Errorf("Unsupported number of endpoints (%s), minimum number of servers cannot be less than 2 in distributed setup", endpoints)
		return endpoints, setupType, err
	}

	publicIPs := env.Get(config.EnvPublicIPs, "")
	if len(publicIPs) == 0 {
		updateDomainIPs(uniqueArgs)
	}

	setupType = DistErasureSetupType
	return endpoints, setupType, nil
}

// GetLocalPeer - returns local peer value, returns globalMinioAddr
// for FS and Erasure mode. In case of distributed server return
// the first element from the set of peers which indicate that
// they are local. There is always one entry that is local
// even with repeated server endpoints.
<<<<<<< HEAD
func GetLocalPeer(endpointServerSets EndpointServerSets) (localPeer string) {
	peerSet := set.NewStringSet()
	for _, ep := range endpointServerSets {
=======
func GetLocalPeer(endpointServerPools EndpointServerPools) (localPeer string) {
	peerSet := set.NewStringSet()
	for _, ep := range endpointServerPools {
>>>>>>> 96c0ce1f
		for _, endpoint := range ep.Endpoints {
			if endpoint.Type() != URLEndpointType {
				continue
			}
			if endpoint.IsLocal && endpoint.Host != "" {
				peerSet.Add(endpoint.Host)
			}
		}
	}
	if peerSet.IsEmpty() {
		// Local peer can be empty in FS or Erasure coded mode.
		// If so, return globalMinioHost + globalMinioPort value.
		if globalMinioHost != "" {
			return net.JoinHostPort(globalMinioHost, globalMinioPort)
		}

		return net.JoinHostPort("127.0.0.1", globalMinioPort)
	}
	return peerSet.ToSlice()[0]
}

// GetProxyEndpointLocalIndex returns index of the local proxy endpoint
func GetProxyEndpointLocalIndex(proxyEps []ProxyEndpoint) int {
	for i, pep := range proxyEps {
		if pep.IsLocal {
			return i
		}
	}
	return -1
}

func httpDo(clnt *http.Client, req *http.Request, f func(*http.Response, error) error) error {
	ctx, cancel := context.WithTimeout(GlobalContext, 200*time.Millisecond)
	defer cancel()

	// Run the HTTP request in a goroutine and pass the response to f.
	c := make(chan error, 1)
	req = req.WithContext(ctx)
	go func() { c <- f(clnt.Do(req)) }()
	select {
	case <-ctx.Done():
		<-c // Wait for f to return.
		return ctx.Err()
	case err := <-c:
		return err
	}
}

func getOnlineProxyEndpointIdx() int {
	type reqIndex struct {
		Request *http.Request
		Idx     int
	}

	proxyRequests := make(map[*http.Client]reqIndex, len(globalProxyEndpoints))
	for i, proxyEp := range globalProxyEndpoints {
		proxyEp := proxyEp
		serverURL := &url.URL{
			Scheme: proxyEp.Scheme,
			Host:   proxyEp.Host,
			Path:   pathJoin(healthCheckPathPrefix, healthCheckLivenessPath),
		}

		req, err := http.NewRequest(http.MethodGet, serverURL.String(), nil)
		if err != nil {
			continue
		}

		proxyRequests[&http.Client{
			Transport: proxyEp.Transport,
		}] = reqIndex{
			Request: req,
			Idx:     i,
		}
	}

	for c, r := range proxyRequests {
		if err := httpDo(c, r.Request, func(resp *http.Response, err error) error {
			if err != nil {
				return err
			}
			xhttp.DrainBody(resp.Body)
			if resp.StatusCode != http.StatusOK {
				return errors.New(resp.Status)
			}
			if v := resp.Header.Get(xhttp.MinIOServerStatus); v == unavailable {
				return errors.New(v)
			}
			return nil
		}); err != nil {
			continue
		}
		return r.Idx
	}
	return -1
}

// GetProxyEndpoints - get all endpoints that can be used to proxy list request.
<<<<<<< HEAD
func GetProxyEndpoints(endpointServerSets EndpointServerSets) []ProxyEndpoint {
=======
func GetProxyEndpoints(endpointServerPools EndpointServerPools) []ProxyEndpoint {
>>>>>>> 96c0ce1f
	var proxyEps []ProxyEndpoint

	proxyEpSet := set.NewStringSet()

<<<<<<< HEAD
	for _, ep := range endpointServerSets {
=======
	for _, ep := range endpointServerPools {
>>>>>>> 96c0ce1f
		for _, endpoint := range ep.Endpoints {
			if endpoint.Type() != URLEndpointType {
				continue
			}

			host := endpoint.Host
			if proxyEpSet.Contains(host) {
				continue
			}
			proxyEpSet.Add(host)

			var tlsConfig *tls.Config
			if globalIsSSL {
				tlsConfig = &tls.Config{
					ServerName: endpoint.Hostname(),
					RootCAs:    globalRootCAs,
				}
			}

			// allow transport to be HTTP/1.1 for proxying.
			tr := newCustomHTTPProxyTransport(tlsConfig, rest.DefaultTimeout)()

			proxyEps = append(proxyEps, ProxyEndpoint{
				Endpoint:  endpoint,
				Transport: tr,
			})
		}
	}
	return proxyEps
}

func updateDomainIPs(endPoints set.StringSet) {
	ipList := set.NewStringSet()
	for e := range endPoints {
		host, port, err := net.SplitHostPort(e)
		if err != nil {
			if strings.Contains(err.Error(), "missing port in address") {
				host = e
				port = globalMinioPort
			} else {
				continue
			}
		}

		if net.ParseIP(host) == nil {
			IPs, err := getHostIP(host)
			if err != nil {
				continue
			}

			IPsWithPort := IPs.ApplyFunc(func(ip string) string {
				return net.JoinHostPort(ip, port)
			})

			ipList = ipList.Union(IPsWithPort)
		}

		ipList.Add(net.JoinHostPort(host, port))
	}

	globalDomainIPs = ipList.FuncMatch(func(ip string, matchString string) bool {
		host, _, err := net.SplitHostPort(ip)
		if err != nil {
			host = ip
		}
		return !net.ParseIP(host).IsLoopback() && host != "localhost"
	}, "")
}<|MERGE_RESOLUTION|>--- conflicted
+++ resolved
@@ -35,7 +35,6 @@
 
 	"github.com/dustin/go-humanize"
 	"github.com/minio/minio-go/v7/pkg/set"
-<<<<<<< HEAD
 	"github.com/storj/minio/cmd/config"
 	xhttp "github.com/storj/minio/cmd/http"
 	"github.com/storj/minio/cmd/logger"
@@ -43,15 +42,6 @@
 	"github.com/storj/minio/pkg/env"
 	"github.com/storj/minio/pkg/mountinfo"
 	xnet "github.com/storj/minio/pkg/net"
-=======
-	"github.com/minio/minio/cmd/config"
-	xhttp "github.com/minio/minio/cmd/http"
-	"github.com/minio/minio/cmd/logger"
-	"github.com/minio/minio/cmd/rest"
-	"github.com/minio/minio/pkg/env"
-	"github.com/minio/minio/pkg/mountinfo"
-	xnet "github.com/minio/minio/pkg/net"
->>>>>>> 96c0ce1f
 )
 
 // EndpointType - enum for endpoint type.
@@ -216,21 +206,12 @@
 	Endpoints    Endpoints
 }
 
-<<<<<<< HEAD
-// EndpointServerSets - list of list of endpoints
-type EndpointServerSets []ZoneEndpoints
-
-// GetLocalZoneIdx returns the zone which endpoint belongs to locally.
-// if ep is remote this code will return -1 zoneIndex
-func (l EndpointServerSets) GetLocalZoneIdx(ep Endpoint) int {
-=======
 // EndpointServerPools - list of list of endpoints
 type EndpointServerPools []ZoneEndpoints
 
 // GetLocalZoneIdx returns the zone which endpoint belongs to locally.
 // if ep is remote this code will return -1 zoneIndex
 func (l EndpointServerPools) GetLocalZoneIdx(ep Endpoint) int {
->>>>>>> 96c0ce1f
 	for i, zep := range l {
 		for _, cep := range zep.Endpoints {
 			if cep.IsLocal && ep.IsLocal {
@@ -244,22 +225,14 @@
 }
 
 // Add add zone endpoints
-<<<<<<< HEAD
-func (l *EndpointServerSets) Add(zeps ZoneEndpoints) error {
-=======
 func (l *EndpointServerPools) Add(zeps ZoneEndpoints) error {
->>>>>>> 96c0ce1f
 	existSet := set.NewStringSet()
 	for _, zep := range *l {
 		for _, ep := range zep.Endpoints {
 			existSet.Add(ep.String())
 		}
 	}
-<<<<<<< HEAD
-	// Validate if there are duplicate endpoints across serverSets
-=======
 	// Validate if there are duplicate endpoints across serverPools
->>>>>>> 96c0ce1f
 	for _, ep := range zeps.Endpoints {
 		if existSet.Contains(ep.String()) {
 			return fmt.Errorf("duplicate endpoints found")
@@ -270,29 +243,17 @@
 }
 
 // FirstLocal returns true if the first endpoint is local.
-<<<<<<< HEAD
-func (l EndpointServerSets) FirstLocal() bool {
-=======
 func (l EndpointServerPools) FirstLocal() bool {
->>>>>>> 96c0ce1f
 	return l[0].Endpoints[0].IsLocal
 }
 
 // HTTPS - returns true if secure for URLEndpointType.
-<<<<<<< HEAD
-func (l EndpointServerSets) HTTPS() bool {
-=======
 func (l EndpointServerPools) HTTPS() bool {
->>>>>>> 96c0ce1f
 	return l[0].Endpoints.HTTPS()
 }
 
 // NEndpoints - returns all nodes count
-<<<<<<< HEAD
-func (l EndpointServerSets) NEndpoints() (count int) {
-=======
 func (l EndpointServerPools) NEndpoints() (count int) {
->>>>>>> 96c0ce1f
 	for _, ep := range l {
 		count += len(ep.Endpoints)
 	}
@@ -300,11 +261,7 @@
 }
 
 // Hostnames - returns list of unique hostnames
-<<<<<<< HEAD
-func (l EndpointServerSets) Hostnames() []string {
-=======
 func (l EndpointServerPools) Hostnames() []string {
->>>>>>> 96c0ce1f
 	foundSet := set.NewStringSet()
 	for _, ep := range l {
 		for _, endpoint := range ep.Endpoints {
@@ -320,11 +277,7 @@
 // hostsSorted will return all hosts found.
 // The LOCAL host will be nil, but the indexes of all hosts should
 // remain consistent across the cluster.
-<<<<<<< HEAD
-func (l EndpointServerSets) hostsSorted() []*xnet.Host {
-=======
 func (l EndpointServerPools) hostsSorted() []*xnet.Host {
->>>>>>> 96c0ce1f
 	peers, localPeer := l.peers()
 	sort.Strings(peers)
 	hosts := make([]*xnet.Host, len(peers))
@@ -345,11 +298,7 @@
 
 // peers will return all peers, including local.
 // The local peer is returned as a separate string.
-<<<<<<< HEAD
-func (l EndpointServerSets) peers() (peers []string, local string) {
-=======
 func (l EndpointServerPools) peers() (peers []string, local string) {
->>>>>>> 96c0ce1f
 	allSet := set.NewStringSet()
 	for _, ep := range l {
 		for _, endpoint := range ep.Endpoints {
@@ -790,15 +739,9 @@
 // the first element from the set of peers which indicate that
 // they are local. There is always one entry that is local
 // even with repeated server endpoints.
-<<<<<<< HEAD
-func GetLocalPeer(endpointServerSets EndpointServerSets) (localPeer string) {
-	peerSet := set.NewStringSet()
-	for _, ep := range endpointServerSets {
-=======
 func GetLocalPeer(endpointServerPools EndpointServerPools) (localPeer string) {
 	peerSet := set.NewStringSet()
 	for _, ep := range endpointServerPools {
->>>>>>> 96c0ce1f
 		for _, endpoint := range ep.Endpoints {
 			if endpoint.Type() != URLEndpointType {
 				continue
@@ -897,20 +840,12 @@
 }
 
 // GetProxyEndpoints - get all endpoints that can be used to proxy list request.
-<<<<<<< HEAD
-func GetProxyEndpoints(endpointServerSets EndpointServerSets) []ProxyEndpoint {
-=======
 func GetProxyEndpoints(endpointServerPools EndpointServerPools) []ProxyEndpoint {
->>>>>>> 96c0ce1f
 	var proxyEps []ProxyEndpoint
 
 	proxyEpSet := set.NewStringSet()
 
-<<<<<<< HEAD
-	for _, ep := range endpointServerSets {
-=======
 	for _, ep := range endpointServerPools {
->>>>>>> 96c0ce1f
 		for _, endpoint := range ep.Endpoints {
 			if endpoint.Type() != URLEndpointType {
 				continue
