/*
 * MinIO Cloud Storage, (C) 2019 MinIO, Inc.
 *
 * Licensed under the Apache License, Version 2.0 (the "License");
 * you may not use this file except in compliance with the License.
 * You may obtain a copy of the License at
 *
 *     http://www.apache.org/licenses/LICENSE-2.0
 *
 * Unless required by applicable law or agreed to in writing, software
 * distributed under the License is distributed on an "AS IS" BASIS,
 * WITHOUT WARRANTIES OR CONDITIONS OF ANY KIND, either express or implied.
 * See the License for the specific language governing permissions and
 * limitations under the License.
 */

package cmd

import (
	"context"
	"encoding/json"
	"fmt"
	"io"
	"net/http"
	"net/url"
	"runtime"
	"time"

	"github.com/gorilla/mux"
	"github.com/minio/minio-go/v7/pkg/set"
	xhttp "github.com/storj/minio/cmd/http"
	"github.com/storj/minio/cmd/logger"
	"github.com/storj/minio/cmd/rest"
)

const (
	bootstrapRESTVersion       = "v1"
	bootstrapRESTVersionPrefix = SlashSeparator + bootstrapRESTVersion
	bootstrapRESTPrefix        = minioReservedBucketPath + "/bootstrap"
	bootstrapRESTPath          = bootstrapRESTPrefix + bootstrapRESTVersionPrefix
)

const (
	bootstrapRESTMethodHealth = "/health"
	bootstrapRESTMethodVerify = "/verify"
)

// To abstract a node over network.
type bootstrapRESTServer struct{}

// ServerSystemConfig - captures information about server configuration.
type ServerSystemConfig struct {
	MinioPlatform  string
	MinioRuntime   string
<<<<<<< HEAD
	MinioEndpoints EndpointServerSets
=======
	MinioEndpoints EndpointServerPools
>>>>>>> 96c0ce1f
}

// Diff - returns error on first difference found in two configs.
func (s1 ServerSystemConfig) Diff(s2 ServerSystemConfig) error {
	if s1.MinioPlatform != s2.MinioPlatform {
		return fmt.Errorf("Expected platform '%s', found to be running '%s'",
			s1.MinioPlatform, s2.MinioPlatform)
	}
	if s1.MinioEndpoints.NEndpoints() != s2.MinioEndpoints.NEndpoints() {
		return fmt.Errorf("Expected number of endpoints %d, seen %d", s1.MinioEndpoints.NEndpoints(),
			s2.MinioEndpoints.NEndpoints())
	}

	for i, ep := range s1.MinioEndpoints {
		if ep.SetCount != s2.MinioEndpoints[i].SetCount {
			return fmt.Errorf("Expected set count %d, seen %d", ep.SetCount,
				s2.MinioEndpoints[i].SetCount)
		}
		if ep.DrivesPerSet != s2.MinioEndpoints[i].DrivesPerSet {
			return fmt.Errorf("Expected drives pet set %d, seen %d", ep.DrivesPerSet,
				s2.MinioEndpoints[i].DrivesPerSet)
		}
		for j, endpoint := range ep.Endpoints {
			if endpoint.String() != s2.MinioEndpoints[i].Endpoints[j].String() {
				return fmt.Errorf("Expected endpoint %s, seen %s", endpoint,
					s2.MinioEndpoints[i].Endpoints[j])
			}
		}

	}
	return nil
}

func getServerSystemCfg() ServerSystemConfig {
	return ServerSystemConfig{
		MinioPlatform:  fmt.Sprintf("OS: %s | Arch: %s", runtime.GOOS, runtime.GOARCH),
		MinioEndpoints: globalEndpoints,
	}
}

// HealthHandler returns success if request is valid
func (b *bootstrapRESTServer) HealthHandler(w http.ResponseWriter, r *http.Request) {}

func (b *bootstrapRESTServer) VerifyHandler(w http.ResponseWriter, r *http.Request) {
	ctx := newContext(r, w, "VerifyHandler")
	cfg := getServerSystemCfg()
	logger.LogIf(ctx, json.NewEncoder(w).Encode(&cfg))
	w.(http.Flusher).Flush()
}

// registerBootstrapRESTHandlers - register bootstrap rest router.
func registerBootstrapRESTHandlers(router *mux.Router) {
	server := &bootstrapRESTServer{}
	subrouter := router.PathPrefix(bootstrapRESTPrefix).Subrouter()

	subrouter.Methods(http.MethodPost).Path(bootstrapRESTVersionPrefix + bootstrapRESTMethodHealth).HandlerFunc(
		httpTraceHdrs(server.HealthHandler))

	subrouter.Methods(http.MethodPost).Path(bootstrapRESTVersionPrefix + bootstrapRESTMethodVerify).HandlerFunc(
		httpTraceHdrs(server.VerifyHandler))
}

// client to talk to bootstrap NEndpoints.
type bootstrapRESTClient struct {
	endpoint   Endpoint
	restClient *rest.Client
}

// Wrapper to restClient.Call to handle network errors, in case of network error the connection is marked disconnected
// permanently. The only way to restore the connection is at the xl-sets layer by xlsets.monitorAndConnectEndpoints()
// after verifying format.json
func (client *bootstrapRESTClient) callWithContext(ctx context.Context, method string, values url.Values, body io.Reader, length int64) (respBody io.ReadCloser, err error) {
	if values == nil {
		values = make(url.Values)
	}

	respBody, err = client.restClient.Call(ctx, method, values, body, length)
	if err == nil {
		return respBody, nil
	}

	return nil, err
}

// Stringer provides a canonicalized representation of node.
func (client *bootstrapRESTClient) String() string {
	return client.endpoint.String()
}

// Verify - fetches system server config.
func (client *bootstrapRESTClient) Verify(ctx context.Context, srcCfg ServerSystemConfig) (err error) {
	if newObjectLayerFn() != nil {
		return nil
	}
	respBody, err := client.callWithContext(ctx, bootstrapRESTMethodVerify, nil, nil, -1)
	if err != nil {
		return
	}
	defer xhttp.DrainBody(respBody)
	recvCfg := ServerSystemConfig{}
	if err = json.NewDecoder(respBody).Decode(&recvCfg); err != nil {
		return err
	}
	return srcCfg.Diff(recvCfg)
}

<<<<<<< HEAD
func verifyServerSystemConfig(ctx context.Context, endpointServerSets EndpointServerSets) error {
	srcCfg := getServerSystemCfg()
	clnts := newBootstrapRESTClients(endpointServerSets)
=======
func verifyServerSystemConfig(ctx context.Context, endpointServerPools EndpointServerPools) error {
	srcCfg := getServerSystemCfg()
	clnts := newBootstrapRESTClients(endpointServerPools)
>>>>>>> 96c0ce1f
	var onlineServers int
	var offlineEndpoints []string
	var retries int
	for onlineServers < len(clnts)/2 {
		for _, clnt := range clnts {
			if err := clnt.Verify(ctx, srcCfg); err != nil {
				if isNetworkError(err) {
					offlineEndpoints = append(offlineEndpoints, clnt.String())
					continue
				}
				return fmt.Errorf("%s as has incorrect configuration: %w", clnt.String(), err)
			}
			onlineServers++
		}
		select {
		case <-ctx.Done():
			return ctx.Err()
		default:
			// Sleep for a while - so that we don't go into
			// 100% CPU when half the endpoints are offline.
			time.Sleep(100 * time.Millisecond)
			retries++
			// after 5 retries start logging that servers are not reachable yet
			if retries >= 5 {
				logger.Info(fmt.Sprintf("Waiting for atleast %d remote servers to be online for bootstrap check", len(clnts)/2))
				logger.Info(fmt.Sprintf("Following servers are currently offline or unreachable %s", offlineEndpoints))
				retries = 0 // reset to log again after 5 retries.
			}
			offlineEndpoints = nil
		}
	}
	return nil
}

<<<<<<< HEAD
func newBootstrapRESTClients(endpointServerSets EndpointServerSets) []*bootstrapRESTClient {
	seenHosts := set.NewStringSet()
	var clnts []*bootstrapRESTClient
	for _, ep := range endpointServerSets {
=======
func newBootstrapRESTClients(endpointServerPools EndpointServerPools) []*bootstrapRESTClient {
	seenHosts := set.NewStringSet()
	var clnts []*bootstrapRESTClient
	for _, ep := range endpointServerPools {
>>>>>>> 96c0ce1f
		for _, endpoint := range ep.Endpoints {
			if seenHosts.Contains(endpoint.Host) {
				continue
			}
			seenHosts.Add(endpoint.Host)

			// Only proceed for remote endpoints.
			if !endpoint.IsLocal {
				clnts = append(clnts, newBootstrapRESTClient(endpoint))
			}
		}
	}
	return clnts
}

// Returns a new bootstrap client.
func newBootstrapRESTClient(endpoint Endpoint) *bootstrapRESTClient {
	serverURL := &url.URL{
		Scheme: endpoint.Scheme,
		Host:   endpoint.Host,
		Path:   bootstrapRESTPath,
	}

	restClient := rest.NewClient(serverURL, globalInternodeTransport, newAuthToken)
	restClient.HealthCheckFn = nil

	return &bootstrapRESTClient{endpoint: endpoint, restClient: restClient}
}<|MERGE_RESOLUTION|>--- conflicted
+++ resolved
@@ -52,11 +52,7 @@
 type ServerSystemConfig struct {
 	MinioPlatform  string
 	MinioRuntime   string
-<<<<<<< HEAD
-	MinioEndpoints EndpointServerSets
-=======
 	MinioEndpoints EndpointServerPools
->>>>>>> 96c0ce1f
 }
 
 // Diff - returns error on first difference found in two configs.
@@ -163,15 +159,9 @@
 	return srcCfg.Diff(recvCfg)
 }
 
-<<<<<<< HEAD
-func verifyServerSystemConfig(ctx context.Context, endpointServerSets EndpointServerSets) error {
-	srcCfg := getServerSystemCfg()
-	clnts := newBootstrapRESTClients(endpointServerSets)
-=======
 func verifyServerSystemConfig(ctx context.Context, endpointServerPools EndpointServerPools) error {
 	srcCfg := getServerSystemCfg()
 	clnts := newBootstrapRESTClients(endpointServerPools)
->>>>>>> 96c0ce1f
 	var onlineServers int
 	var offlineEndpoints []string
 	var retries int
@@ -206,17 +196,10 @@
 	return nil
 }
 
-<<<<<<< HEAD
-func newBootstrapRESTClients(endpointServerSets EndpointServerSets) []*bootstrapRESTClient {
-	seenHosts := set.NewStringSet()
-	var clnts []*bootstrapRESTClient
-	for _, ep := range endpointServerSets {
-=======
 func newBootstrapRESTClients(endpointServerPools EndpointServerPools) []*bootstrapRESTClient {
 	seenHosts := set.NewStringSet()
 	var clnts []*bootstrapRESTClient
 	for _, ep := range endpointServerPools {
->>>>>>> 96c0ce1f
 		for _, endpoint := range ep.Endpoints {
 			if seenHosts.Contains(endpoint.Host) {
 				continue
