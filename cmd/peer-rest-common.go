--- conflicted
+++ resolved
@@ -26,16 +26,6 @@
 const (
 	peerRESTMethodHealth                 = "/health"
 	peerRESTMethodServerInfo             = "/serverinfo"
-<<<<<<< HEAD
-	peerRESTMethodDriveOBDInfo           = "/driveobdinfo"
-	peerRESTMethodNetOBDInfo             = "/netobdinfo"
-	peerRESTMethodCPUOBDInfo             = "/cpuobdinfo"
-	peerRESTMethodDiskHwOBDInfo          = "/diskhwobdinfo"
-	peerRESTMethodOsInfoOBDInfo          = "/osinfoobdinfo"
-	peerRESTMethodMemOBDInfo             = "/memobdinfo"
-	peerRESTMethodProcOBDInfo            = "/procobdinfo"
-	peerRESTMethodDispatchNetOBDInfo     = "/dispatchnetobdinfo"
-=======
 	peerRESTMethodDriveInfo              = "/driveinfo"
 	peerRESTMethodNetInfo                = "/netinfo"
 	peerRESTMethodCPUInfo                = "/cpuinfo"
@@ -44,7 +34,6 @@
 	peerRESTMethodMemInfo                = "/meminfo"
 	peerRESTMethodProcInfo               = "/procinfo"
 	peerRESTMethodDispatchNetInfo        = "/dispatchnetinfo"
->>>>>>> 96c0ce1f
 	peerRESTMethodDeleteBucketMetadata   = "/deletebucketmetadata"
 	peerRESTMethodLoadBucketMetadata     = "/loadbucketmetadata"
 	peerRESTMethodServerUpdate           = "/serverupdate"
