--- conflicted
+++ resolved
@@ -178,13 +178,8 @@
 
 	object := "object"
 	data := bytes.Repeat([]byte("a"), 1024)
-<<<<<<< HEAD
-	z := obj.(*erasureServerSets)
-	erasureDisks := z.serverSets[0].sets[0].getDisks()
-=======
 	z := obj.(*erasureServerPools)
 	erasureDisks := z.serverPools[0].sets[0].getDisks()
->>>>>>> 96c0ce1f
 	for i, test := range testCases {
 		_, err = obj.PutObject(ctx, bucket, object, mustGetPutObjReader(t, bytes.NewReader(data), int64(len(data)), "", ""), ObjectOptions{})
 		if err != nil {
@@ -279,13 +274,8 @@
 	// make data with more than one part
 	partCount := 3
 	data := bytes.Repeat([]byte("a"), 6*1024*1024*partCount)
-<<<<<<< HEAD
-	z := obj.(*erasureServerSets)
-	s := z.serverSets[0].sets[0]
-=======
 	z := obj.(*erasureServerPools)
 	s := z.serverPools[0].sets[0]
->>>>>>> 96c0ce1f
 	erasureDisks := s.getDisks()
 	err = obj.MakeBucketWithLocation(ctx, "bucket", BucketOptions{})
 	if err != nil {
